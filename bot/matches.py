--- conflicted
+++ resolved
@@ -3,17 +3,11 @@
     ElementNotFound
 from modules.display import channelSend, edit
 from modules.enumerations import PlayerStatus, MatchStatus, SelStatus
-<<<<<<< HEAD
-# from modules.imageMaker import publishMatchImage
-from modules.script import processScore
-from datetime import datetime as dt
-from modules.ts3 import getTs3Bots
-=======
 from modules.imageMaker import publishMatchImage
 from modules.census import processScore, getOfflinePlayers
 from modules.database import updateMatch
 from datetime import datetime as dt, timezone as tz
->>>>>>> 40359c5e
+from modules.ts3 import getTs3Bots
 
 from classes.teams import Team  # ok
 from classes.players import TeamCaptain, ActivePlayer  # ok
@@ -169,7 +163,6 @@
     return None
 
 
-<<<<<<< HEAD
 def which_bot(match_id):
     if match_id == cfg.channels["matches"][0]:
         ts3bot = getTs3Bots()[0]
@@ -194,15 +187,6 @@
     return team_channels
 
 
-def init(list):
-    for id in list:
-        Match(id)
-
-
-class Match:
-    def __init__(self, id):
-        self.__id = id
-=======
 def init(client, list):
     for mId in list:
         ch = client.get_channel(mId)
@@ -214,7 +198,6 @@
     def __init__(self, mId, ch=None):
         self.__id = mId
         self.__channel = ch
->>>>>>> 40359c5e
         self.__players = dict()
         self.__status = MatchStatus.IS_FREE
         self.__teams = [None, None]
@@ -358,15 +341,9 @@
         ts3bot.move(pick_channel)
         ts3bot.enqueue(cfg.audio_ids["select_factions"])
 
-<<<<<<< HEAD
-    def factionPick(self, team, str):
-        faction = cfg.i_factions[str]
-        other = self.__teams[team.id - 1]
-=======
     def factionPick(self, team, arg):
         faction = cfg.i_factions[arg.upper()]
         other = self.__teams[team.id-1]
->>>>>>> 40359c5e
         if other.faction == faction:
             return team.captain
         team.faction = faction
@@ -403,26 +380,9 @@
 
 
     def onTeamReady(self, team):
-<<<<<<< HEAD
-        # ts3: ready up
-        notReady = list()
-        for p in team.players:
-            if p.hasOwnAccount:
-                continue
-            if p.account is None:
-                log.error(f"Debug: {p.name} has no account")
-            if p.account.isValidated:
-                continue
-            notReady.append(p.mention)
-        if len(notReady) != 0:
-            return notReady
-        team.captain.isTurn = False
-        other = self.__teams[team.id - 1]
-=======
         team.captain.isTurn = False
         team.onTeamReady()
         other = self.__teams[team.id-1]
->>>>>>> 40359c5e
         # If other isTurn, then not ready
         # Else everyone ready
         if not other.captain.isTurn:
@@ -472,7 +432,6 @@
 
         self.__status = MatchStatus.IS_WAITING
         await channelSend("MATCH_CONFIRM", self.__id, *captainPings, match=self)
-<<<<<<< HEAD
         # ts3: type =ready
         await sleep(10)  # waits long enough for people to move to their team's channels
         team_channels = which_team_channels(self.__id)
@@ -480,14 +439,11 @@
         getTs3Bots()[1].move(team_channels[1])
         getTs3Bots()[0].enqueue(cfg.audio_ids["type_ready"])
         getTs3Bots()[1].enqueue(cfg.audio_ids["type_ready"])
-=======
->>>>>>> 40359c5e
 
     @tasks.loop(minutes=cfg.ROUND_LENGTH, delay=1, count=2)
     async def _onMatchOver(self):
         playerPings = [" ".join(tm.allPings) for tm in self.__teams]
         await channelSend("MATCH_ROUND_OVER", self.__id, *playerPings, self.roundNo)
-<<<<<<< HEAD
         self._scoreCalculation.start()
         # ts3: round over
         team_channels = which_team_channels(self.__id)
@@ -495,8 +451,6 @@
         getTs3Bots()[1].move(team_channels[1])
         getTs3Bots()[0].play(cfg.audio_ids["round_over"])
         getTs3Bots()[1].play(cfg.audio_ids["round_over"])
-=======
->>>>>>> 40359c5e
         for tm in self.__teams:
             tm.captain.isTurn = True
         if self.roundNo < 2:
@@ -510,14 +464,11 @@
             self.__status = MatchStatus.IS_WAITING
             captainPings = [tm.captain.mention for tm in self.__teams]
             await channelSend("MATCH_CONFIRM", self.__id, *captainPings, match=self)
-<<<<<<< HEAD
             getTs3Bots()[0].move(team_channels[0])
             getTs3Bots()[1].move(team_channels[1])
             getTs3Bots()[0].enqueue(cfg.audio_ids["type_ready"])
             getTs3Bots()[1].enqueue(cfg.audio_ids["type_ready"])
-=======
             self._scoreCalculation.start()
->>>>>>> 40359c5e
             return
         await channelSend("MATCH_OVER", self.__id)
         self.__status = MatchStatus.IS_RESULT
@@ -535,12 +486,8 @@
     @tasks.loop(count=1)
     async def _scoreCalculation(self):
         await processScore(self)
-<<<<<<< HEAD
-        # await publishMatchImage(self)
-=======
         self.__resultMsg = await publishMatchImage(self)
 
->>>>>>> 40359c5e
 
     @tasks.loop(count=1)
     async def __startMatch(self):
@@ -657,11 +604,7 @@
         if self.__status is MatchStatus.IS_PLAYING:
             return len(self.__roundStamps)
         if self.__status in (MatchStatus.IS_STARTING, MatchStatus.IS_WAITING):
-<<<<<<< HEAD
             return len(self.__roundsStamps) + 1
-=======
-            return len(self.__roundStamps)+1
->>>>>>> 40359c5e
         return 0
 
     @property
@@ -676,12 +619,6 @@
     def mapSelector(self):
         return self.__mapSelector
 
-<<<<<<< HEAD
-    # TODO: DEV
-    @teams.setter
-    def teams(self, tms):
-        self.__teams = tms
-=======
     # # DEV
     # @teams.setter
     # def teams(self, tms):
@@ -691,7 +628,6 @@
     # @startStamp.setter
     # def startStamp(self, st):
     #     self.__roundStamps = st
->>>>>>> 40359c5e
     
     # # DEV
     # @mapSelector.setter
