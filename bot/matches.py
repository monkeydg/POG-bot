import modules.config as cfg
from modules.exceptions import UnexpectedError, AccountsNotEnough, ElementNotFound
from modules.display import channelSend, edit
from modules.enumerations import PlayerStatus, MatchStatus, SelStatus
from datetime import datetime as dt
from modules import ts3

from classes.teams import Team  # ok
from classes.players import TeamCaptain, ActivePlayer  # ok
from classes.maps import MapSelection  # ok
from classes.accounts import AccountHander  # ok

from random import choice as randomChoice
from lib import tasks
from asyncio import sleep
from logging import getLogger

log = getLogger(__name__)

_lobbyList = list()
_lobbyStuck = False
_allMatches = dict()


def getMatch(id):
    if id not in _allMatches:
        raise ElementNotFound(id)  # should never happen
    return _allMatches[id]


def isLobbyStuck():
    global _lobbyStuck
    return _lobbyStuck


def addToLobby(player):
    _lobbyList.append(player)
    player.status = PlayerStatus.IS_LOBBIED
    if len(_lobbyList) == cfg.general["lobby_size"]:
        _autoPing.cancel()
        startMatchFromFullLobby.start()
    elif len(_lobbyList) >= cfg.general["lobby_size"] - 4:
        if not _autoPing.is_running():
            _autoPing.start()

@tasks.loop(seconds=100, delay=1, count=2)
async def _autoPing():
    await channelSend("LB_NOTIFY", cfg.discord_ids["lobby"], f'<@&{cfg.discord_ids["notify_role"]}>')


def getLobbyLen():
    return len(_lobbyList)


def getAllNamesInLobby():
    names = [p.mention for p in _lobbyList]
    return names


def removeFromLobby(player):
    _lobbyList.remove(player)
    _onLobbyRemove()
    player.status = PlayerStatus.IS_REGISTERED


def _onMatchFree():
    if len(_lobbyList) == cfg.general["lobby_size"]:
        startMatchFromFullLobby.start()

def _onLobbyRemove():
    global _lobbyStuck
    _lobbyStuck = False
    if len(_lobbyList) < cfg.general["lobby_size"]-4:
        _autoPing.cancel()

@tasks.loop(count=1)
async def startMatchFromFullLobby():
    global _lobbyStuck
    match = _findSpotForMatch()
    if match == None:
        _lobbyStuck = True
        _autoPing.cancel()
        await channelSend("LB_STUCK", cfg.discord_ids["lobby"])
        return
    _lobbyStuck = False
    match._setPlayerList(_lobbyList)
    for p in _lobbyList:
        p.match = match  # Player status is modified automatically in IS_MATCHED
    _lobbyList.clear()
    match._launch.start()
    # ts3: lobby full
    if match.id == cfg.discord_ids["matches"][0]:  # if match 1
        ts3.bot1.move(cfg.teamspeak_ids["ts_lobby"])  # IF IT HANGS HERE MAKE SURE webapi.js IS ENABLED FOR SINUSBOT
        ts3.bot1.enqueue(ts3.AUDIO_ID_DROP_MATCH_1_PICKS)
        await channelSend("LB_MATCH_STARTING", cfg.discord_ids["lobby"], match.id)
        await sleep(8)
        ts3.bot1.move(cfg.teamspeak_ids["ts_match_1_picks"])
    elif match.id == cfg.discord_ids["matches"][1]:  # if match 2
        ts3.bot2.move(cfg.teamspeak_ids["ts_lobby"])
        ts3.bot2.enqueue(ts3.AUDIO_ID_DROP_MATCH_2_PICKS)
        await channelSend("LB_MATCH_STARTING", cfg.discord_ids["lobby"], match.id)
        await sleep(8)
        ts3.bot2.move(cfg.teamspeak_ids["ts_match_2_picks"])


def onPlayerInactive(player):
    if player.status == PlayerStatus.IS_LOBBIED:
        player.onInactive.start(onInactiveConfirmed)


def onPlayerActive(player):
    if player.status == PlayerStatus.IS_LOBBIED:
        player.onInactive.cancel()


async def onInactiveConfirmed(player):
    removeFromLobby(player)
    await channelSend("LB_WENT_INACTIVE", cfg.discord_ids["lobby"], player.mention, namesInLobby=getAllNamesInLobby())


def clearLobby():
    if len(_lobbyList) == 0:
        return False
    for p in _lobbyList:
        p.status = PlayerStatus.IS_REGISTERED
    _lobbyList.clear()
    _onLobbyRemove()
    return True


def _findSpotForMatch():
    for match in _allMatches.values():
        if match.status == MatchStatus.IS_FREE:
            return match
    return None


def which_bot(match_id):
    if match_id == cfg.discord_ids["matches"][0]:
        ts3bot = ts3.bot1
    elif match_id == cfg.discord_ids["matches"][1]:
        ts3bot = ts3.bot2
    return ts3bot


def which_pick_channels(match_id):
    if match_id == cfg.discord_ids["matches"][0]:
        pick_channel = cfg.teamspeak_ids["ts_match_1_picks"]
    elif match_id == cfg.discord_ids["matches"][1]:
        pick_channel = cfg.teamspeak_ids["ts_match_2_picks"]
    return pick_channel


def which_team_channels(match_id):
    if match_id == cfg.discord_ids["matches"][0]:
        team_channels = (cfg.teamspeak_ids["ts_match_1_team_1"], cfg.teamspeak_ids["ts_match_1_team_2"])
    elif match_id == cfg.discord_ids["matches"][1]:
        team_channels = (cfg.teamspeak_ids["ts_match_2_team_1"], cfg.teamspeak_ids["ts_match_2_team_2"])
    return team_channels


def init(list):
    for id in list:
        Match(id)


class Match:
    def __init__(self, id):
        self.__id = id
        self.__players = dict()
        self.__status = MatchStatus.IS_FREE
        self.__teams = [None, None]
        self.__mapSelector = None
        self.__number = 0
        _allMatches[id] = self
        self.__accounts = None
        self.__roundsStamps = list()

    @property
    def status(self):
        return self.__status

    @property
    def id(self):
        return self.__id

    @property
    def teams(self):
        return self.__teams

    @property
    def statusString(self):
        return self.__status.value

    @property
    def number(self):
        return self.__number

    @number.setter
    def number(self, num):
        self.__number = num

    @property
    def playerPings(self):
        pings = [p.mention for p in self.__players.values()]
        return pings

    def _setPlayerList(self, pList):
        self.__status = MatchStatus.IS_RUNNING
        for p in pList:
            self.__players[p.id] = p

    def pick(self, team, player):
        team.addPlayer(ActivePlayer, player)
        self.__players.pop(player.id)
        team.captain.isTurn = False
        other = self.__teams[team.id - 1]
        other.captain.isTurn = True
        if len(self.__players) == 1:
            # Auto pick last player
            p = [*self.__players.values()][0]
            self.__pingLastPlayer.start(other, p)
            return self.pick(other, p)
        if len(self.__players) == 0:
            self.__status = MatchStatus.IS_FACTION
            self.__teams[1].captain.isTurn = True
            self.__teams[0].captain.isTurn = False
            picker = self.__teams[1].captain
            self.__playerPickOver.start(picker)
            return self.__teams[1].captain
        return other.captain

    def confirmMap(self):
        self.__mapSelector.confirm()
        if self.__status == MatchStatus.IS_MAPPING:
            self.__ready.start()

    def pickMap(self, captain):
        if self.__mapSelector.status == SelStatus.IS_SELECTED:
            captain.isTurn = False
            other = self.__teams[captain.team.id - 1]
            other.captain.isTurn = True
            return other.captain
        return captain

    @tasks.loop(count=1)
    async def __pingLastPlayer(self, team, p):
        await channelSend("PK_LAST", self.__id, p.mention, team.name)

    @tasks.loop(count=1)
    async def __playerPickOver(self, picker):
        await channelSend("PK_OK_FACTION", self.__id, picker.mention, match=self)
        # ts3: select faction
        ts3bot = which_bot(self.__id)
        pick_channel = which_pick_channels(self.__id)
        ts3bot.move(pick_channel)
        ts3bot.enqueue(ts3.AUDIO_ID_SELECT_FACTIONS)

    def factionPick(self, team, str):
        faction = cfg.i_factions[str]
        other = self.__teams[team.id - 1]
        if other.faction == faction:
            return team.captain
        team.faction = faction
        team.captain.isTurn = False
        if other.faction != 0:
            self.__status = MatchStatus.IS_MAPPING
            self.__findMap.start()
        else:
            other.captain.isTurn = True
        return other.captain

    def onTeamReady(self, team):
        # ts3: ready up
        notReady = list()
        for p in team.players:
            if p.hasOwnAccount:
                continue
            if p.account == None:
                log.error(f"Debug: {p.name} has no account")
            if p.account.isValidated:
                continue
            notReady.append(p.mention)
        if len(notReady) != 0:
            return notReady
        team.captain.isTurn = False
        other = self.__teams[team.id - 1]
        # If other isTurn, then not ready
        # Else everyone ready
        if not other.captain.isTurn:
            self.__status = MatchStatus.IS_STARTING
            self.__startMatch.start()

    @tasks.loop(count=1)
    async def __findMap(self):
        # LEGACY CODE
        # Disabling map at random:
        # if self.__map == None:
        #     try:
        #         sel = getMapSelection(self.__id)
        #     except ElementNotFound:
        #         sel = MapSelection(self.__id)
        #     sel.selectFromIdList(cfg.PIL_MAPS_IDS)
        #     if sel.status not in (SelStatus.IS_SELECTED, SelStatus.IS_SELECTION):
        #         await channelSend("UNKNOWN_ERROR", self.__id, "Can't find a map at random!")
        #         return
        #     self.__map = randomChoice(sel.selection)
        ts3bot = which_bot(self.__id)
        for tm in self.__teams:
            tm.captain.isTurn = True
        if self.__mapSelector.status == SelStatus.IS_CONFIRMED:
<<<<<<< HEAD
            await channelSend("MATCH_MAP_AUTO", self.__id, self.__map.name)
            # ts3: map selected
            pick_channel = which_pick_channels(self.__id)
            ts3bot.move(pick_channel)
            ts3bot.enqueue(ts3.AUDIO_ID_MAP_SELECTED)
=======
            await channelSend("MATCH_MAP_AUTO", self.__id, self.__mapSelector.map.name)
>>>>>>> 07b2ae32
            self.__ready.start()
            return
        captainPings = [tm.captain.mention for tm in self.__teams]
        self.__status = MatchStatus.IS_MAPPING
        # ts3: select map
        await sleep(1)  # prevents bug when enqueuing songs too quickly
        pick_channel = which_pick_channels(self.__id)
        ts3bot.move(pick_channel)
        ts3bot.enqueue(ts3.AUDIO_ID_SELECT_MAP)
        await channelSend("PK_WAIT_MAP", self.__id, *captainPings)

    @tasks.loop(count=1)
    async def __ready(self):
        for tm in self.__teams:
            tm.matchReady()
            tm.captain.isTurn = True
        captainPings = [tm.captain.mention for tm in self.__teams]
        try:
            await self.__accounts.give_accounts()
        except AccountsNotEnough:
            await channelSend("ACC_NOT_ENOUGH", self.__id)
            await self.clear()
            return
        self.__status = MatchStatus.IS_WAITING
        await channelSend("MATCH_CONFIRM", self.__id, *captainPings, match=self)
        # ts3: type =ready
        await sleep(10)
        team_channels = which_team_channels(self.__id)
        ts3.bot1.move(team_channels[0])
        ts3.bot2.move(team_channels[1])
        ts3.bot1.enqueue(ts3.AUDIO_ID_TYPE_READY)
        ts3.bot2.enqueue(ts3.AUDIO_ID_TYPE_READY)

<<<<<<< HEAD
    @tasks.loop(minutes=cfg.ROUND_LENGTH, delay=1, count=2)
    async def __onMatchOver(self):
=======
    @tasks.loop(minutes=cfg.ROUND_LENGHT, delay=1, count=2)
    async def _onMatchOver(self):
>>>>>>> 07b2ae32
        playerPings = [tm.allPings for tm in self.__teams]
        await channelSend("MATCH_ROUND_OVER", self.__id, *playerPings, self.roundNo)
        # ts3: round over
        team_channels = which_team_channels(self.__id)
        ts3.bot1.move(team_channels[0])
        ts3.bot2.move(team_channels[1])
        ts3.bot1.play(ts3.AUDIO_ID_ROUND_OVER)
        ts3.bot2.play(ts3.AUDIO_ID_ROUND_OVER)
        for tm in self.__teams:
            tm.captain.isTurn = True
        if self.roundNo < 2:
            await channelSend("MATCH_SWAP", self.__id)
            # ts3: swap sundies
            await sleep(1)
            ts3.bot1.enqueue("1ae444aa-12db-40da-b341-9ff98962829e")
            ts3.bot2.enqueue("1ae444aa-12db-40da-b341-9ff98962829e")
            await sleep(1)
            self.__status = MatchStatus.IS_WAITING
            captainPings = [tm.captain.mention for tm in self.__teams]
            await channelSend("MATCH_CONFIRM", self.__id, *captainPings, match=self)
            ts3.bot1.move(team_channels[0])
            ts3.bot2.move(team_channels[1])
            ts3.bot1.enqueue(ts3.AUDIO_ID_TYPE_READY)
            ts3.bot2.enqueue(ts3.AUDIO_ID_TYPE_READY)
            return
        await channelSend("MATCH_OVER", self.__id)
        self.__status = MatchStatus.IS_RUNNING
        await self.clear()

    @tasks.loop(count=1)
    async def __startMatch(self):
        # ts3: ensure bots are in match team channels -- need a check to make sure no matches start within 30s of each other
        team_channels = which_team_channels(self.__id)
        ts3.bot1.move(team_channels[0])
        ts3.bot2.move(team_channels[1])
        await channelSend("MATCH_STARTING_1", self.__id, self.roundNo, "30")
        # ts3: 30s
        ts3.bot1.play(ts3.AUDIO_ID_30S)
        ts3.bot2.play(ts3.AUDIO_ID_30S)
        await sleep(10)
        await channelSend("MATCH_STARTING_2", self.__id, self.roundNo, "20")
        # ts3: 10s
        await sleep(8)
        ts3.bot1.play(ts3.AUDIO_ID_10S)
        ts3.bot2.play(ts3.AUDIO_ID_10S)
        await sleep(2)
        await channelSend("MATCH_STARTING_2", self.__id, self.roundNo, "10")
        await sleep(3.2)
        # ts3: 5s
        ts3.bot1.play(ts3.AUDIO_ID_5S)
        ts3.bot2.play(ts3.AUDIO_ID_5S)
        await sleep(6.8)
        playerPings = [tm.allPings for tm in self.__teams]
        await channelSend("MATCH_STARTED", self.__id, *playerPings, self.roundNo)
        self.__roundsStamps.append(int(dt.timestamp(dt.now())))
        self.__status = MatchStatus.IS_PLAYING
        self._onMatchOver.start()

    @tasks.loop(count=1)
    async def _launch(self):
        await channelSend("MATCH_INIT", self.__id, " ".join(self.playerPings))
        self.__accounts = AccountHander(self)
        self.__mapSelector = MapSelection(self)
        for i in range(len(self.__teams)):
            self.__teams[i] = Team(i, f"Team {i + 1}", self)
            key = randomChoice(list(self.__players))
            self.__teams[i].addPlayer(TeamCaptain, self.__players.pop(key))
        self.__teams[0].captain.isTurn = True
        self.__status = MatchStatus.IS_PICKING
        await channelSend("MATCH_SHOW_PICKS", self.__id, self.__teams[0].captain.mention, match=self)
        # ts3: select teams
        await sleep(10)
        ts3bot = which_bot(self.__id)
        pick_channel = which_pick_channels(self.__id)
        ts3bot.move(pick_channel)
        ts3bot.enqueue(ts3.AUDIO_ID_SELECT_TEAMS)

    async def clear(self):
        """ Clearing match and base player objetcts
        Team and ActivePlayer objects should get garbage collected, nothing is referencing them anymore"""

        if self.status == MatchStatus.IS_PLAYING:
            self._onMatchOver.cancel()
            playerPings = [tm.allPings for tm in self.__teams]
            await channelSend("MATCH_ROUND_OVER", self.__id, *playerPings, self.roundNo)
            # ts3: round over
            team_channels = which_team_channels(self.__id)
            ts3.bot1.move(team_channels[0])
            ts3.bot2.move(team_channels[1])
            ts3.bot1.play(ts3.AUDIO_ID_ROUND_OVER)
            ts3.bot2.play(ts3.AUDIO_ID_ROUND_OVER)
            await channelSend("MATCH_OVER", self.__id)
            # ts3: round over

        # Updating account sheet with current match
        await self.__accounts.doUpdate()

        # Clean players if left in the list
        for p in self.__players.values():
            p.clean()

        # Clean players if in teams
        for tm in self.__teams:
            for p in tm.players:
                p.clean()

        # Clean mapSelector
        self.__mapSelector.clean()

        # Release all objects:
        self.__accounts = None
        self.__mapSelector = None
        self.__teams = [None, None]
        self.__roundsStamps.clear()
        self.__players.clear()
        await channelSend("MATCH_CLEARED", self.__id)
        self.__status = MatchStatus.IS_FREE
        _onMatchFree()
        await sleep(1)
        ts3.bot1.move(cfg.teamspeak_ids["ts_lobby"])
        ts3.bot2.move(cfg.teamspeak_ids["ts_lobby"])

    @property
    def map(self):
        if self.__mapSelector.status == SelStatus.IS_CONFIRMED:
            return self.__mapSelector.map

    # TODO: testing only
    @property
    def players(self):
        return self.__players

    @property
    def roundNo(self):
        if self.__status == MatchStatus.IS_PLAYING:
            return len(self.__roundsStamps)
        if self.__status in (MatchStatus.IS_STARTING, MatchStatus.IS_WAITING):
            return len(self.__roundsStamps) + 1
        return 0

    @property
    def mapSelector(self):
        return self.__mapSelector<|MERGE_RESOLUTION|>--- conflicted
+++ resolved
@@ -309,15 +309,11 @@
         for tm in self.__teams:
             tm.captain.isTurn = True
         if self.__mapSelector.status == SelStatus.IS_CONFIRMED:
-<<<<<<< HEAD
-            await channelSend("MATCH_MAP_AUTO", self.__id, self.__map.name)
+            await channelSend("MATCH_MAP_AUTO", self.__id, self.__mapSelector.map.name)
             # ts3: map selected
             pick_channel = which_pick_channels(self.__id)
             ts3bot.move(pick_channel)
             ts3bot.enqueue(ts3.AUDIO_ID_MAP_SELECTED)
-=======
-            await channelSend("MATCH_MAP_AUTO", self.__id, self.__mapSelector.map.name)
->>>>>>> 07b2ae32
             self.__ready.start()
             return
         captainPings = [tm.captain.mention for tm in self.__teams]
@@ -351,13 +347,10 @@
         ts3.bot1.enqueue(ts3.AUDIO_ID_TYPE_READY)
         ts3.bot2.enqueue(ts3.AUDIO_ID_TYPE_READY)
 
-<<<<<<< HEAD
+
     @tasks.loop(minutes=cfg.ROUND_LENGTH, delay=1, count=2)
     async def __onMatchOver(self):
-=======
-    @tasks.loop(minutes=cfg.ROUND_LENGHT, delay=1, count=2)
-    async def _onMatchOver(self):
->>>>>>> 07b2ae32
+
         playerPings = [tm.allPings for tm in self.__teams]
         await channelSend("MATCH_ROUND_OVER", self.__id, *playerPings, self.roundNo)
         # ts3: round over
