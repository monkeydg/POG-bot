import modules.config as cfg
from modules.exceptions import UnexpectedError, AccountsNotEnough, ElementNotFound
from modules.display import channelSend, edit
from modules.enumerations import PlayerStatus, MatchStatus, SelStatus
from modules.imageMaker import publishMatchImage
from modules.script import processScore
from datetime import datetime as dt
from modules import ts3

from classes.teams import Team  # ok
from classes.players import TeamCaptain, ActivePlayer  # ok
<<<<<<< HEAD
from classes.maps import MapSelection  # ok
=======
from classes.maps import MapSelection, mainMapPool  # ok
>>>>>>> b2fdf958
from classes.accounts import AccountHander  # ok

from random import choice as randomChoice
from lib import tasks
from asyncio import sleep
from logging import getLogger

log = getLogger(__name__)

_lobbyList = list()
_lobbyStuck = False
_allMatches = dict()


def getMatch(id):
    if id not in _allMatches:
        raise ElementNotFound(id)  # should never happen
    return _allMatches[id]


def isLobbyStuck():
    global _lobbyStuck
    return _lobbyStuck


<<<<<<< HEAD
=======
def _autoPingTreshold():
    tresh = cfg.general["lobby_size"] - cfg.general["lobby_size"] // 3
    return tresh


def _autoPingCancel():
    _autoPing.cancel()
    _autoPing.already = False


>>>>>>> b2fdf958
def addToLobby(player):
    _lobbyList.append(player)
    player.onLobbyAdd()
    if len(_lobbyList) == cfg.general["lobby_size"]:
        startMatchFromFullLobby.start()
    elif len(_lobbyList) >= _autoPingTreshold():
        if not _autoPing.is_running() and not _autoPing.already:
            _autoPing.start()
            _autoPing.already = True


<<<<<<< HEAD

@tasks.loop(seconds=100, delay=1, count=2)
=======
@tasks.loop(minutes=3, delay=1, count=2)
>>>>>>> b2fdf958
async def _autoPing():
    if _findSpotForMatch() is None:
        return
    await channelSend("LB_NOTIFY", cfg.channels["lobby"], f'<@&{cfg.roles["notify"]}>')
_autoPing.already = False



def getLobbyLen():
    return len(_lobbyList)


def getAllNamesInLobby():
    names = [p.mention for p in _lobbyList]
    return names


def removeFromLobby(player):
    _lobbyList.remove(player)
    _onLobbyRemove()
    player.onLobbyLeave()



def _onMatchFree():
    _autoPing.already = True
    if len(_lobbyList) == cfg.general["lobby_size"]:
        startMatchFromFullLobby.start()


def _onLobbyRemove():
    global _lobbyStuck
    _lobbyStuck = False
    if len(_lobbyList) < _autoPingTreshold():
        _autoPingCancel()


def _onLobbyRemove():
    global _lobbyStuck
    _lobbyStuck = False
    if len(_lobbyList) < cfg.general["lobby_size"]-4:
        _autoPing.cancel()


@tasks.loop(count=1)
async def startMatchFromFullLobby():
    global _lobbyStuck
    match = _findSpotForMatch()
<<<<<<< HEAD
=======
    _autoPingCancel()
>>>>>>> b2fdf958
    if match is None:
        _lobbyStuck = True
        await channelSend("LB_STUCK", cfg.channels["lobby"])
        return
    _lobbyStuck = False
    match._setPlayerList(_lobbyList)
    for p in _lobbyList:
<<<<<<< HEAD
        p.match = match  # Player status is modified automatically in IS_MATCHED
    _lobbyList.clear()
    match._launch.start()
    await channelSend("LB_MATCH_STARTING", cfg.discord_ids["lobby"], match.id)
    # ts3: lobby full
    if match.id == cfg.discord_ids["matches"][0]:  # if match 1
        ts3.bot1.move(cfg.teamspeak_ids["ts_lobby"])  # IF IT HANGS HERE MAKE SURE webapi.js IS ENABLED FOR SINUSBOT
        ts3.bot1.enqueue(cfg.audio_ids["drop_match_1_picks"])
        await sleep(ts3.bot1.get_duration(cfg.audio_ids["drop_match_1_picks"]))
        ts3.bot1.move(cfg.teamspeak_ids["ts_match_1_picks"])
    elif match.id == cfg.discord_ids["matches"][1]:  # if match 2
        ts3.bot2.move(cfg.teamspeak_ids["ts_lobby"])
        ts3.bot2.enqueue(cfg.audio_ids["drop_match_2_picks"])
        await sleep(ts3.bot2.get_duration(cfg.audio_ids["drop_match_2_picks"]))
        ts3.bot2.move(cfg.teamspeak_ids["ts_match_2_picks"])
    elif match.id == cfg.discord_ids["matches"][2]:  # if match 3
        ts3.bot2.move(cfg.teamspeak_ids["ts_lobby"])
        ts3.bot2.enqueue(cfg.audio_ids["drop_match_3_picks"])
        await sleep(ts3.bot2.get_duration(cfg.audio_ids["drop_match_3_picks"]))
        ts3.bot2.move(cfg.teamspeak_ids["ts_match_3_picks"])


def onPlayerInactive(player):
    if player.status == PlayerStatus.IS_LOBBIED:
        player.onInactive.start(onInactiveConfirmed)


def onPlayerActive(player):
    if player.status == PlayerStatus.IS_LOBBIED:
        player.onInactive.cancel()
=======
        # Player status is modified automatically in IS_MATCHED
        p.onMatchSelected(match)
    _lobbyList.clear()
    match._launch.start()
    await channelSend("LB_MATCH_STARTING", cfg.channels["lobby"], match.id)

>>>>>>> b2fdf958


async def onInactiveConfirmed(player):
    removeFromLobby(player)
    await channelSend("LB_WENT_INACTIVE", cfg.channels["lobby"], player.mention, namesInLobby=getAllNamesInLobby())


def clearLobby():
    if len(_lobbyList) == 0:
        return False
    for p in _lobbyList:
        p.onLobbyLeave()
    _lobbyList.clear()
    _onLobbyRemove()
    return True


def _findSpotForMatch():
    for match in _allMatches.values():
<<<<<<< HEAD
        if match.status == MatchStatus.IS_FREE:
=======
        if match.status is MatchStatus.IS_FREE:
>>>>>>> b2fdf958
            return match
    return None


<<<<<<< HEAD
def which_bot(match_id):
    ts3bot = None
    if match_id == cfg.discord_ids["matches"][0]:
        ts3bot = ts3.bot1
    elif match_id == cfg.discord_ids["matches"][1] or match_id == cfg.discord_ids["matches"][2]:
        ts3bot = ts3.bot2
    return ts3bot


def which_pick_channels(match_id):
    pick_channel = ""
    for i in range(0, 3):
        if match_id == cfg.discord_ids["matches"][i]:
            pick_channel = cfg.teamspeak_ids[f"ts_match_{i+1}_picks"]
    return pick_channel


def which_team_channels(match_id):
    team_channels = ("", "")
    for i in range(0, 3):
        if match_id == cfg.discord_ids["matches"][i]:
            team_channels = (cfg.teamspeak_ids[f"ts_match_{i+1}_team_1"], cfg.teamspeak_ids[f"ts_match_{i+1}_team_2"])
    return team_channels


=======
>>>>>>> b2fdf958
def init(list):
    for id in list:
        Match(id)


<<<<<<< HEAD
class Match:
=======
class Match():

>>>>>>> b2fdf958
    def __init__(self, id):
        self.__id = id
        self.__players = dict()
        self.__status = MatchStatus.IS_FREE
        self.__teams = [None, None]
        self.__mapSelector = None
        self.__number = 0
        _allMatches[id] = self
        self.__accounts = None
        self.__roundsStamps = list()

    @property
    def status(self):
        return self.__status

    @property
    def id(self):
        return self.__id

    @property
    def teams(self):
        return self.__teams

    @property
    def statusString(self):
        return self.__status.value

    @property
    def number(self):
        return self.__number

    @number.setter
    def number(self, num):
        self.__number = num

    @property
    def playerPings(self):
        pings = [p.mention for p in self.__players.values()]
        return pings

    def _setPlayerList(self, pList):
        self.__status = MatchStatus.IS_RUNNING
        for p in pList:
            self.__players[p.id] = p

    def pick(self, team, player):
        team.addPlayer(ActivePlayer, player)
        self.__players.pop(player.id)
        team.captain.isTurn = False
        other = self.__teams[team.id - 1]
        other.captain.isTurn = True
        if len(self.__players) == 1:
            # Auto pick last player
            p = [*self.__players.values()][0]
            self.__pingLastPlayer.start(other, p)
            return self.pick(other, p)
        if len(self.__players) == 0:
            self.__status = MatchStatus.IS_FACTION
            self.__teams[1].captain.isTurn = True
            self.__teams[0].captain.isTurn = False
            picker = self.__teams[1].captain
            self.__playerPickOver.start(picker)
            return self.__teams[1].captain
        return other.captain

    def confirmMap(self):
        self.__mapSelector.confirm()
        if self.__status is MatchStatus.IS_MAPPING:
            self.__ready.start()

    def pickMap(self, captain):
        if self.__mapSelector.status is SelStatus.IS_SELECTED:
            captain.isTurn = False
            other = self.__teams[captain.team.id - 1]
            other.captain.isTurn = True
            return other.captain
        return captain

    def resign(self, captain):
        team = captain.team
        if team.isPlayers:
            return False
        else:
            player = captain.onResign()
            key = randomChoice(list(self.__players))
            self.__players[player.id] = player
            team.clear()
            team.addPlayer(TeamCaptain, self.__players.pop(key))
            team.captain.isTurn = captain.isTurn
            return True

    @tasks.loop(count=1)
    async def __pingLastPlayer(self, team, p):
        await channelSend("PK_LAST", self.__id, p.mention, team.name)

    @tasks.loop(count=1)
    async def __playerPickOver(self, picker):
        await channelSend("PK_OK_FACTION", self.__id, picker.mention, match=self)
        # ts3: select faction
        ts3bot = which_bot(self.__id)
        pick_channel = which_pick_channels(self.__id)
        ts3bot.move(pick_channel)
        ts3bot.enqueue(cfg.audio_ids["select_factions"])

    def factionPick(self, team, str):
        faction = cfg.i_factions[str]
<<<<<<< HEAD
        other = self.__teams[team.id - 1]
=======
        other = self.__teams[team.id-1]
>>>>>>> b2fdf958
        if other.faction == faction:
            return team.captain
        team.faction = faction
        team.captain.isTurn = False
        if other.faction != 0:
            self.__status = MatchStatus.IS_MAPPING
            self.__findMap.start()
        else:
            other.captain.isTurn = True
        return other.captain

    def onTeamReady(self, team):
        # ts3: ready up
        notReady = list()
        for p in team.players:
            if p.hasOwnAccount:
                continue
            if p.account is None:
                log.error(f"Debug: {p.name} has no account")
            if p.account.isValidated:
                continue
            notReady.append(p.mention)
        if len(notReady) != 0:
            return notReady
        team.captain.isTurn = False
        other = self.__teams[team.id - 1]
        # If other isTurn, then not ready
        # Else everyone ready
        if not other.captain.isTurn:
            self.__status = MatchStatus.IS_STARTING
            self.__startMatch.start()

    @tasks.loop(count=1)
    async def __findMap(self):
<<<<<<< HEAD
        ts3bot = which_bot(self.__id)
=======
>>>>>>> b2fdf958
        for tm in self.__teams:
            tm.captain.isTurn = True
        if self.__mapSelector.status is SelStatus.IS_CONFIRMED:
            await channelSend("MATCH_MAP_AUTO", self.__id, self.__mapSelector.map.name)
            # ts3: map selected
            pick_channel = which_pick_channels(self.__id)
            ts3bot.move(pick_channel)
            ts3bot.enqueue(cfg.audio_ids["map_selected"])
            self.__ready.start()
            return
        captainPings = [tm.captain.mention for tm in self.__teams]
        self.__status = MatchStatus.IS_MAPPING
<<<<<<< HEAD
        # ts3: select map
        pick_channel = which_pick_channels(self.__id)
        ts3bot.move(pick_channel)
        await sleep(1)  # prevents playing this before faction announce
        ts3bot.enqueue(cfg.audio_ids["select_map"])
        await channelSend("PK_WAIT_MAP", self.__id, sel=self.__mapSelector, *captainPings)
=======
        await channelSend("PK_WAIT_MAP", self.__id, *captainPings)
        # if self.__mapSelector.isSmallPool:
        #     await channelSend("MAP_SHOW_POOL", self.__id, sel=self.__mapSelector)
>>>>>>> b2fdf958

    @tasks.loop(count=1)
    async def __ready(self):
        self.__status = MatchStatus.IS_RUNNING
        for tm in self.__teams:
            tm.onMatchReady()
            tm.captain.isTurn = True
        captainPings = [tm.captain.mention for tm in self.__teams]
        try:
            await self.__accounts.give_accounts()
        except AccountsNotEnough:
            await channelSend("ACC_NOT_ENOUGH", self.__id)
            await self.clear()
            return
        self.__status = MatchStatus.IS_WAITING
        await channelSend("MATCH_CONFIRM", self.__id, *captainPings, match=self)
        # ts3: type =ready
        await sleep(10)  # waits long enough for people to move to their team's channels
        team_channels = which_team_channels(self.__id)
        ts3.bot1.move(team_channels[0])
        ts3.bot2.move(team_channels[1])
        ts3.bot1.enqueue(cfg.audio_ids["type_ready"])
        ts3.bot2.enqueue(cfg.audio_ids["type_ready"])

    @tasks.loop(minutes=cfg.ROUND_LENGTH, delay=1, count=2)
    async def __onMatchOver(self):

<<<<<<< HEAD
        playerPings = [tm.allPings for tm in self.__teams]
        await channelSend("MATCH_ROUND_OVER", self.__id, *playerPings, self.roundNo)
        # ts3: round over
        team_channels = which_team_channels(self.__id)
        ts3.bot1.move(team_channels[0])
        ts3.bot2.move(team_channels[1])
        ts3.bot1.play(cfg.audio_ids["round_over"])
        ts3.bot2.play(cfg.audio_ids["round_over"])
=======
    @tasks.loop(minutes=cfg.ROUND_LENGHT, delay=1, count=2)
    async def _onMatchOver(self):
        playerPings = [" ".join(tm.allPings) for tm in self.__teams]
        await channelSend("MATCH_ROUND_OVER", self.__id, *playerPings, self.roundNo)
        self._scoreCalculation.start()
>>>>>>> b2fdf958
        for tm in self.__teams:
            tm.captain.isTurn = True
        if self.roundNo < 2:
            await channelSend("MATCH_SWAP", self.__id)
            # ts3: swap sundies
            ts3.bot1.move(team_channels[0])
            ts3.bot2.move(team_channels[1])
            await sleep(0.1)  # prevents bug when enqueuing songs too quickly
            ts3.bot1.enqueue(cfg.audio_ids["switch_sides"])
            ts3.bot2.enqueue(cfg.audio_ids["switch_sides"])
            self.__status = MatchStatus.IS_WAITING
            captainPings = [tm.captain.mention for tm in self.__teams]
            await channelSend("MATCH_CONFIRM", self.__id, *captainPings, match=self)
            ts3.bot1.move(team_channels[0])
            ts3.bot2.move(team_channels[1])
            ts3.bot1.enqueue(cfg.audio_ids["type_ready"])
            ts3.bot2.enqueue(cfg.audio_ids["type_ready"])
            return
        await channelSend("MATCH_OVER", self.__id)
        self.__status = MatchStatus.IS_RUNNING
        await self.clear()

    @tasks.loop(count=1)
    async def _scoreCalculation(self):
        await processScore(self)
        await publishMatchImage(self)


    @tasks.loop(count=1)
    async def __startMatch(self):
        # ts3: ensure bots are in match team channels -- ideally add a check to ensure no matches start within 30s of each other
        team_channels = which_team_channels(self.__id)
        ts3.bot1.move(team_channels[0])
        ts3.bot2.move(team_channels[1])
        await channelSend("MATCH_STARTING_1", self.__id, self.roundNo, "30")
        # ts3: 30s
        ts3.bot1.move(team_channels[0])
        ts3.bot2.move(team_channels[1])
        ts3.bot1.play(cfg.audio_ids["30s"])
        ts3.bot2.play(cfg.audio_ids["30s"])
        await sleep(10)
        await channelSend("MATCH_STARTING_2", self.__id, self.roundNo, "20")
        # ts3: 10s
        await sleep(8)
        ts3.bot1.move(team_channels[0])
        ts3.bot2.move(team_channels[1])
        ts3.bot1.play(cfg.audio_ids["10s"])
        ts3.bot2.play(cfg.audio_ids["10s"])
        await sleep(2)
        await channelSend("MATCH_STARTING_2", self.__id, self.roundNo, "10")
<<<<<<< HEAD
        await sleep(3.2)  # odd timings make sure the voice line plays at the right time
        # ts3: 5s
        ts3.bot1.move(team_channels[0])
        ts3.bot2.move(team_channels[1])
        ts3.bot1.play(cfg.audio_ids["5s"])
        ts3.bot2.play(cfg.audio_ids["5s"])
        await sleep(6.8)
        playerPings = [tm.allPings for tm in self.__teams]
=======
        await sleep(10)
        playerPings = [" ".join(tm.allPings) for tm in self.__teams]
>>>>>>> b2fdf958
        await channelSend("MATCH_STARTED", self.__id, *playerPings, self.roundNo)
        self.__roundsStamps.append(int(dt.timestamp(dt.now())))
        self.__status = MatchStatus.IS_PLAYING
        self._onMatchOver.start()

    @tasks.loop(count=1)
    async def _launch(self):
        await channelSend("MATCH_INIT", self.__id, " ".join(self.playerPings))
        self.__accounts = AccountHander(self)
        self.__mapSelector = MapSelection(self, mainMapPool)
        for i in range(len(self.__teams)):
            self.__teams[i] = Team(i, f"Team {i + 1}", self)
            key = randomChoice(list(self.__players))
            self.__teams[i].addPlayer(TeamCaptain, self.__players.pop(key))
        self.__teams[0].captain.isTurn = True
        self.__status = MatchStatus.IS_PICKING
        await channelSend("MATCH_SHOW_PICKS", self.__id, self.__teams[0].captain.mention, match=self)
        # ts3: select teams
        await sleep(17)  # wait some time after the bot moves before announcing to select players for teams
        ts3bot = which_bot(self.__id)
        pick_channel = which_pick_channels(self.__id)
        ts3bot.move(pick_channel)
        ts3bot.enqueue(cfg.audio_ids["select_teams"])

    async def clear(self):
        """ Clearing match and base player objetcts
        Team and ActivePlayer objects should get garbage collected, nothing is referencing them anymore"""

        if self.status is MatchStatus.IS_PLAYING:
            self._onMatchOver.cancel()
            playerPings = [" ".join(tm.allPings) for tm in self.__teams]
            await channelSend("MATCH_ROUND_OVER", self.__id, *playerPings, self.roundNo)
            # ts3: round over
            team_channels = which_team_channels(self.__id)
            ts3.bot1.move(team_channels[0])
            ts3.bot2.move(team_channels[1])
            ts3.bot1.play(cfg.audio_ids["round_over"])
            ts3.bot2.play(cfg.audio_ids["round_over"])
            await channelSend("MATCH_OVER", self.__id)
            # ts3: round over

        # Updating account sheet with current match
        await self.__accounts.doUpdate()

        # Clean players if left in the list
        for p in self.__players.values():
            p.onPlayerClean()

        # Clean players if in teams
        for tm in self.__teams:
<<<<<<< HEAD
            for p in tm.players:
                p.clean()
=======
            for aPlayer in tm.players:
                aPlayer.clean()
>>>>>>> b2fdf958

        # Clean mapSelector
        self.__mapSelector.clean()

        # Release all objects:
        self.__accounts = None
        self.__mapSelector = None
        self.__teams = [None, None]
        self.__roundsStamps.clear()
        self.__players.clear()
        await channelSend("MATCH_CLEARED", self.__id)
        self.__status = MatchStatus.IS_FREE
        _onMatchFree()
<<<<<<< HEAD
        await sleep(ts3.bot1.get_duration(cfg.audio_ids["round_over"]))
        ts3.bot1.move(cfg.teamspeak_ids["ts_lobby"])
        ts3.bot2.move(cfg.teamspeak_ids["ts_lobby"])
=======
>>>>>>> b2fdf958

    @property
    def map(self):
        if self.__mapSelector.status is SelStatus.IS_CONFIRMED:
            return self.__mapSelector.map

    # TODO: testing only
    @property
    def players(self):
        return self.__players

    @property
    def roundNo(self):
        if self.__status is MatchStatus.IS_PLAYING:
            return len(self.__roundsStamps)
        if self.__status in (MatchStatus.IS_STARTING, MatchStatus.IS_WAITING):
            return len(self.__roundsStamps) + 1
        return 0

<<<<<<< HEAD
    @property
    def mapSelector(self):
        return self.__mapSelector
=======
    @property
    def startStamp(self):
        return self.__roundsStamps[-1]

    @property
    def mapSelector(self):
        return self.__mapSelector

    # TODO: DEV
    @teams.setter
    def teams(self, tms):
        self.__teams=tms
    
    # TODO: DEV
    @startStamp.setter
    def startStamp(self, st):
        self.__roundsStamps = st
    
    # TODO: DEV
    @mapSelector.setter
    def mapSelector(self, ms):
        self.__mapSelector = ms
>>>>>>> b2fdf958
<|MERGE_RESOLUTION|>--- conflicted
+++ resolved
@@ -9,11 +9,7 @@
 
 from classes.teams import Team  # ok
 from classes.players import TeamCaptain, ActivePlayer  # ok
-<<<<<<< HEAD
-from classes.maps import MapSelection  # ok
-=======
 from classes.maps import MapSelection, mainMapPool  # ok
->>>>>>> b2fdf958
 from classes.accounts import AccountHander  # ok
 
 from random import choice as randomChoice
@@ -39,8 +35,6 @@
     return _lobbyStuck
 
 
-<<<<<<< HEAD
-=======
 def _autoPingTreshold():
     tresh = cfg.general["lobby_size"] - cfg.general["lobby_size"] // 3
     return tresh
@@ -51,7 +45,6 @@
     _autoPing.already = False
 
 
->>>>>>> b2fdf958
 def addToLobby(player):
     _lobbyList.append(player)
     player.onLobbyAdd()
@@ -63,12 +56,7 @@
             _autoPing.already = True
 
 
-<<<<<<< HEAD
-
-@tasks.loop(seconds=100, delay=1, count=2)
-=======
 @tasks.loop(minutes=3, delay=1, count=2)
->>>>>>> b2fdf958
 async def _autoPing():
     if _findSpotForMatch() is None:
         return
@@ -117,10 +105,7 @@
 async def startMatchFromFullLobby():
     global _lobbyStuck
     match = _findSpotForMatch()
-<<<<<<< HEAD
-=======
     _autoPingCancel()
->>>>>>> b2fdf958
     if match is None:
         _lobbyStuck = True
         await channelSend("LB_STUCK", cfg.channels["lobby"])
@@ -128,46 +113,26 @@
     _lobbyStuck = False
     match._setPlayerList(_lobbyList)
     for p in _lobbyList:
-<<<<<<< HEAD
-        p.match = match  # Player status is modified automatically in IS_MATCHED
+        p.onMatchSelected(match)
     _lobbyList.clear()
     match._launch.start()
-    await channelSend("LB_MATCH_STARTING", cfg.discord_ids["lobby"], match.id)
+    await channelSend("LB_MATCH_STARTING", cfg.channels["lobby"], match.id)
     # ts3: lobby full
-    if match.id == cfg.discord_ids["matches"][0]:  # if match 1
+    if match.id == cfg.channels["matches"][0]:  # if match 1
         ts3.bot1.move(cfg.teamspeak_ids["ts_lobby"])  # IF IT HANGS HERE MAKE SURE webapi.js IS ENABLED FOR SINUSBOT
         ts3.bot1.enqueue(cfg.audio_ids["drop_match_1_picks"])
         await sleep(ts3.bot1.get_duration(cfg.audio_ids["drop_match_1_picks"]))
         ts3.bot1.move(cfg.teamspeak_ids["ts_match_1_picks"])
-    elif match.id == cfg.discord_ids["matches"][1]:  # if match 2
+    elif match.id == cfg.channels["matches"][1]:  # if match 2
         ts3.bot2.move(cfg.teamspeak_ids["ts_lobby"])
         ts3.bot2.enqueue(cfg.audio_ids["drop_match_2_picks"])
         await sleep(ts3.bot2.get_duration(cfg.audio_ids["drop_match_2_picks"]))
         ts3.bot2.move(cfg.teamspeak_ids["ts_match_2_picks"])
-    elif match.id == cfg.discord_ids["matches"][2]:  # if match 3
+    elif match.id == cfg.channels["matches"][2]:  # if match 3
         ts3.bot2.move(cfg.teamspeak_ids["ts_lobby"])
         ts3.bot2.enqueue(cfg.audio_ids["drop_match_3_picks"])
         await sleep(ts3.bot2.get_duration(cfg.audio_ids["drop_match_3_picks"]))
         ts3.bot2.move(cfg.teamspeak_ids["ts_match_3_picks"])
-
-
-def onPlayerInactive(player):
-    if player.status == PlayerStatus.IS_LOBBIED:
-        player.onInactive.start(onInactiveConfirmed)
-
-
-def onPlayerActive(player):
-    if player.status == PlayerStatus.IS_LOBBIED:
-        player.onInactive.cancel()
-=======
-        # Player status is modified automatically in IS_MATCHED
-        p.onMatchSelected(match)
-    _lobbyList.clear()
-    match._launch.start()
-    await channelSend("LB_MATCH_STARTING", cfg.channels["lobby"], match.id)
-
->>>>>>> b2fdf958
-
 
 async def onInactiveConfirmed(player):
     removeFromLobby(player)
@@ -186,21 +151,16 @@
 
 def _findSpotForMatch():
     for match in _allMatches.values():
-<<<<<<< HEAD
-        if match.status == MatchStatus.IS_FREE:
-=======
         if match.status is MatchStatus.IS_FREE:
->>>>>>> b2fdf958
             return match
     return None
 
 
-<<<<<<< HEAD
 def which_bot(match_id):
     ts3bot = None
-    if match_id == cfg.discord_ids["matches"][0]:
+    if match_id == cfg.channels["matches"][0]:
         ts3bot = ts3.bot1
-    elif match_id == cfg.discord_ids["matches"][1] or match_id == cfg.discord_ids["matches"][2]:
+    elif match_id == cfg.channels["matches"][1] or match_id == cfg.channels["matches"][2]:
         ts3bot = ts3.bot2
     return ts3bot
 
@@ -208,7 +168,7 @@
 def which_pick_channels(match_id):
     pick_channel = ""
     for i in range(0, 3):
-        if match_id == cfg.discord_ids["matches"][i]:
+        if match_id == cfg.channels["matches"][i]:
             pick_channel = cfg.teamspeak_ids[f"ts_match_{i+1}_picks"]
     return pick_channel
 
@@ -216,24 +176,18 @@
 def which_team_channels(match_id):
     team_channels = ("", "")
     for i in range(0, 3):
-        if match_id == cfg.discord_ids["matches"][i]:
+        if match_id == cfg.channels["matches"][i]:
             team_channels = (cfg.teamspeak_ids[f"ts_match_{i+1}_team_1"], cfg.teamspeak_ids[f"ts_match_{i+1}_team_2"])
     return team_channels
 
 
-=======
->>>>>>> b2fdf958
 def init(list):
     for id in list:
         Match(id)
 
 
-<<<<<<< HEAD
-class Match:
-=======
 class Match():
 
->>>>>>> b2fdf958
     def __init__(self, id):
         self.__id = id
         self.__players = dict()
@@ -340,11 +294,7 @@
 
     def factionPick(self, team, str):
         faction = cfg.i_factions[str]
-<<<<<<< HEAD
         other = self.__teams[team.id - 1]
-=======
-        other = self.__teams[team.id-1]
->>>>>>> b2fdf958
         if other.faction == faction:
             return team.captain
         team.faction = faction
@@ -379,10 +329,7 @@
 
     @tasks.loop(count=1)
     async def __findMap(self):
-<<<<<<< HEAD
         ts3bot = which_bot(self.__id)
-=======
->>>>>>> b2fdf958
         for tm in self.__teams:
             tm.captain.isTurn = True
         if self.__mapSelector.status is SelStatus.IS_CONFIRMED:
@@ -395,18 +342,12 @@
             return
         captainPings = [tm.captain.mention for tm in self.__teams]
         self.__status = MatchStatus.IS_MAPPING
-<<<<<<< HEAD
         # ts3: select map
         pick_channel = which_pick_channels(self.__id)
         ts3bot.move(pick_channel)
         await sleep(1)  # prevents playing this before faction announce
         ts3bot.enqueue(cfg.audio_ids["select_map"])
-        await channelSend("PK_WAIT_MAP", self.__id, sel=self.__mapSelector, *captainPings)
-=======
         await channelSend("PK_WAIT_MAP", self.__id, *captainPings)
-        # if self.__mapSelector.isSmallPool:
-        #     await channelSend("MAP_SHOW_POOL", self.__id, sel=self.__mapSelector)
->>>>>>> b2fdf958
 
     @tasks.loop(count=1)
     async def __ready(self):
@@ -434,22 +375,17 @@
     @tasks.loop(minutes=cfg.ROUND_LENGTH, delay=1, count=2)
     async def __onMatchOver(self):
 
-<<<<<<< HEAD
-        playerPings = [tm.allPings for tm in self.__teams]
+    @tasks.loop(minutes=cfg.ROUND_LENGHT, delay=1, count=2)
+    async def _onMatchOver(self):
+        playerPings = [" ".join(tm.allPings) for tm in self.__teams]
         await channelSend("MATCH_ROUND_OVER", self.__id, *playerPings, self.roundNo)
+        self._scoreCalculation.start()
         # ts3: round over
         team_channels = which_team_channels(self.__id)
         ts3.bot1.move(team_channels[0])
         ts3.bot2.move(team_channels[1])
         ts3.bot1.play(cfg.audio_ids["round_over"])
         ts3.bot2.play(cfg.audio_ids["round_over"])
-=======
-    @tasks.loop(minutes=cfg.ROUND_LENGHT, delay=1, count=2)
-    async def _onMatchOver(self):
-        playerPings = [" ".join(tm.allPings) for tm in self.__teams]
-        await channelSend("MATCH_ROUND_OVER", self.__id, *playerPings, self.roundNo)
-        self._scoreCalculation.start()
->>>>>>> b2fdf958
         for tm in self.__teams:
             tm.captain.isTurn = True
         if self.roundNo < 2:
@@ -500,7 +436,6 @@
         ts3.bot2.play(cfg.audio_ids["10s"])
         await sleep(2)
         await channelSend("MATCH_STARTING_2", self.__id, self.roundNo, "10")
-<<<<<<< HEAD
         await sleep(3.2)  # odd timings make sure the voice line plays at the right time
         # ts3: 5s
         ts3.bot1.move(team_channels[0])
@@ -508,11 +443,7 @@
         ts3.bot1.play(cfg.audio_ids["5s"])
         ts3.bot2.play(cfg.audio_ids["5s"])
         await sleep(6.8)
-        playerPings = [tm.allPings for tm in self.__teams]
-=======
-        await sleep(10)
         playerPings = [" ".join(tm.allPings) for tm in self.__teams]
->>>>>>> b2fdf958
         await channelSend("MATCH_STARTED", self.__id, *playerPings, self.roundNo)
         self.__roundsStamps.append(int(dt.timestamp(dt.now())))
         self.__status = MatchStatus.IS_PLAYING
@@ -563,13 +494,8 @@
 
         # Clean players if in teams
         for tm in self.__teams:
-<<<<<<< HEAD
-            for p in tm.players:
-                p.clean()
-=======
             for aPlayer in tm.players:
                 aPlayer.clean()
->>>>>>> b2fdf958
 
         # Clean mapSelector
         self.__mapSelector.clean()
@@ -583,12 +509,9 @@
         await channelSend("MATCH_CLEARED", self.__id)
         self.__status = MatchStatus.IS_FREE
         _onMatchFree()
-<<<<<<< HEAD
         await sleep(ts3.bot1.get_duration(cfg.audio_ids["round_over"]))
         ts3.bot1.move(cfg.teamspeak_ids["ts_lobby"])
         ts3.bot2.move(cfg.teamspeak_ids["ts_lobby"])
-=======
->>>>>>> b2fdf958
 
     @property
     def map(self):
@@ -608,11 +531,6 @@
             return len(self.__roundsStamps) + 1
         return 0
 
-<<<<<<< HEAD
-    @property
-    def mapSelector(self):
-        return self.__mapSelector
-=======
     @property
     def startStamp(self):
         return self.__roundsStamps[-1]
@@ -634,5 +552,4 @@
     # TODO: DEV
     @mapSelector.setter
     def mapSelector(self, ms):
-        self.__mapSelector = ms
->>>>>>> b2fdf958
+        self.__mapSelector = ms