--- conflicted
+++ resolved
@@ -118,7 +118,6 @@
     match._launch.start()
     await channelSend("LB_MATCH_STARTING", cfg.channels["lobby"], match.id)
     # ts3: lobby full
-<<<<<<< HEAD
     if match.id == cfg.discord_ids["matches"][0]:  # if match 1
         getTs3Bots()[0].move(cfg.teamspeak_ids["ts_lobby"])  # IF IT HANGS HERE MAKE SURE webapi.js IS ENABLED FOR SINUSBOT
         getTs3Bots()[0].enqueue(cfg.audio_ids["drop_match_1_picks"])
@@ -134,23 +133,6 @@
         getTs3Bots()[1].enqueue(cfg.audio_ids["drop_match_3_picks"])
         await sleep(getTs3Bots()[1].get_duration(cfg.audio_ids["drop_match_3_picks"]))
         getTs3Bots()[1].move(cfg.teamspeak_ids["ts_match_3_picks"])
-=======
-    if match.id == cfg.channels["matches"][0]:  # if match 1
-        ts3.bot1.move(cfg.teamspeak_ids["ts_lobby"])  # IF IT HANGS HERE MAKE SURE webapi.js IS ENABLED FOR SINUSBOT
-        ts3.bot1.enqueue(cfg.audio_ids["drop_match_1_picks"])
-        await sleep(ts3.bot1.get_duration(cfg.audio_ids["drop_match_1_picks"]))
-        ts3.bot1.move(cfg.teamspeak_ids["ts_match_1_picks"])
-    elif match.id == cfg.channels["matches"][1]:  # if match 2
-        ts3.bot2.move(cfg.teamspeak_ids["ts_lobby"])
-        ts3.bot2.enqueue(cfg.audio_ids["drop_match_2_picks"])
-        await sleep(ts3.bot2.get_duration(cfg.audio_ids["drop_match_2_picks"]))
-        ts3.bot2.move(cfg.teamspeak_ids["ts_match_2_picks"])
-    elif match.id == cfg.channels["matches"][2]:  # if match 3
-        ts3.bot2.move(cfg.teamspeak_ids["ts_lobby"])
-        ts3.bot2.enqueue(cfg.audio_ids["drop_match_3_picks"])
-        await sleep(ts3.bot2.get_duration(cfg.audio_ids["drop_match_3_picks"]))
-        ts3.bot2.move(cfg.teamspeak_ids["ts_match_3_picks"])
->>>>>>> 3573434f
 
 async def onInactiveConfirmed(player):
     removeFromLobby(player)
@@ -175,18 +157,10 @@
 
 
 def which_bot(match_id):
-<<<<<<< HEAD
     if match_id == cfg.discord_ids["matches"][0]:
         ts3bot = getTs3Bots()[0]
     elif match_id == cfg.discord_ids["matches"][1] or match_id == cfg.discord_ids["matches"][2]:
         ts3bot = getTs3Bots()[1]
-=======
-    ts3bot = None
-    if match_id == cfg.channels["matches"][0]:
-        ts3bot = ts3.bot1
-    elif match_id == cfg.channels["matches"][1] or match_id == cfg.channels["matches"][2]:
-        ts3bot = ts3.bot2
->>>>>>> 3573434f
     return ts3bot
 
 
