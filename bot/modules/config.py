--- conflicted
+++ resolved
@@ -6,10 +6,6 @@
 from configparser import ConfigParser, ParsingError
 from modules.exceptions import ConfigError
 
-<<<<<<< HEAD
-# DiscordIds
-discord_ids = {
-=======
 ## STATIC PARAMETERS:
 AFK_TIME = 15  # minutes
 ROUND_LENGHT = 10  # minutes
@@ -18,18 +14,22 @@
 # (pulled from the config file)
 
 channels = {
->>>>>>> b2fdf958
     "lobby": 0,
     "register": 0,
     "matches": list(),
     "results": 0,
     "rules": 0,
-<<<<<<< HEAD
-    "rules_msg": 0,
-    "admin_role": 0,
-    "info_role": 0,
-    "registered_role": 0,
-    "notify_role": 0
+    "staff": 0,
+    "muted": 0
+}
+
+channelsList = list()
+
+roles = {
+    "admin": 0,
+    "info": 0,
+    "registered": 0,
+    "notify": 0
 }
 
 # TeamspeakIds
@@ -67,19 +67,6 @@
     "gelos_in_prison": "",
     "map_selected": "",
     "players_drop_channel": ""
-=======
-    "staff": 0,
-    "muted": 0
-}
-
-channelsList = list()
-
-roles = {
-    "admin": 0,
-    "info": 0,
-    "registered": 0,
-    "notify": 0
->>>>>>> b2fdf958
 }
 
 # General
@@ -89,16 +76,8 @@
     "api_key": "",
     "command_prefix": "",
     "lobby_size": 0,
-<<<<<<< HEAD
     "sinusbot_user": "",
     "sinusbot_pass": "",
-    "jaeger_cal": "",
-    "map_pool": list()
-}
-
-AFK_TIME = 20  # minutes
-ROUND_LENGTH = 1  # minutes
-=======
     "rules_msg_id": 0
 }
 
@@ -109,7 +88,6 @@
     "recapture" : 0
 }
 
->>>>>>> b2fdf958
 VERSION = "0"
 
 factions = {
@@ -140,71 +118,42 @@
     4: "Tech Plant"
 }
 
-<<<<<<< HEAD
-PIL_MAPS_IDS = [3430, 302030, 239000, 305010, 230, 307010]  # peris, acan, pale, ghanan, xeno, chac
-=======
->>>>>>> b2fdf958
 
 # Database
 
 _collections = {
     "users": "",
-<<<<<<< HEAD
-    "sBases": ""
-=======
     "sBases": "",
     "sWeapons" : ""
->>>>>>> b2fdf958
 }
 
 database = {
     "url": "",
     "cluster": "",
     "accounts": "",
+    "jaeger_cal": "",
     "collections": _collections
 }
 
-<<<<<<< HEAD
-
 # Methods
-=======
-# Methods
-
->>>>>>> b2fdf958
+
 
 def getConfig(file):
     config = ConfigParser()
     try:
         config.read(file)
     except ParsingError as e:
-<<<<<<< HEAD
         raise ConfigError(f"Parsing Error in '{file}'\n{e}")
-=======
-        raise ConfigError(f"Parsing Error in '{file}'")
->>>>>>> b2fdf958
 
     # General section
     _checkSection(config, "General", file)
 
     for key in general:
         try:
-<<<<<<< HEAD
-            if key == "map_pool":
-                tmp = config['General'][key].split(',')
-                general[key].clear()
-                for map in tmp:
-                    general[key].append(map)
-            else:
-                if isinstance(general[key], int):
-                    general[key] = int(config['General'][key])
-                else:
-                    general[key] = config['General'][key]
-=======
             if isinstance(general[key], int):
                 general[key] = int(config['General'][key])
             else:
                 general[key] = config['General'][key]
->>>>>>> b2fdf958
         except KeyError:
             _errorMissing(key, 'General', file)
         except ValueError:
@@ -214,18 +163,11 @@
     url = f"http://census.daybreakgames.com/s:{general['api_key']}/get/ps2:v2/faction"
     jdata = loads(get(url).content)
     if 'error' in jdata:
-<<<<<<< HEAD
-        raise ConfigError(f"Incorrect api key: {general['api_key']} in '{file}'")
-
-    # Discord_Ids section
-    _checkSection(config, "Discord_Ids", file)
-=======
         raise ConfigError(
             f"Incorrect api key: {general['api_key']} in '{file}'")
 
     # Channels section
     _checkSection(config, "Channels", file)
->>>>>>> b2fdf958
 
     for key in channels:
         try:
@@ -243,7 +185,6 @@
         except ValueError:
             _errorIncorrect(key, 'Channels', file)
 
-<<<<<<< HEAD
     # Teamspeak_Ids section
     _checkSection(config, "Teamspeak_Ids", file)
 
@@ -265,7 +206,7 @@
             _errorMissing(key, 'Audio_Ids', file)
         except ValueError:
             _errorIncorrect(key, 'Audio_Ids', file)
-=======
+
     # Roles section
     _checkSection(config, "Roles", file)
     for key in roles:
@@ -285,7 +226,6 @@
             _errorMissing(key, 'Scores', file)
         except ValueError:
             _errorIncorrect(key, 'Scores', file)
->>>>>>> b2fdf958
 
     # Database section
     _checkSection(config, "Database", file)
@@ -310,12 +250,8 @@
     with open('../CHANGELOG.md', 'r', encoding='utf-8') as txt:
         txt_str = txt.readline()
     global VERSION
-<<<<<<< HEAD
-    VERSION = txt_str[3:-2]  # Extracts "X.X.X" from string "# vX.X.X:" in a lazy way
-=======
     # Extracts "X.X.X" from string "# vX.X.X:" in a lazy way
     VERSION = txt_str[3:-2]
->>>>>>> b2fdf958
 
 
 def _checkSection(config, section, file):
