--- conflicted
+++ resolved
@@ -9,11 +9,7 @@
 
 # STATIC PARAMETERS:
 AFK_TIME = 15  # minutes
-<<<<<<< HEAD
 ROUND_LENGTH = 0.09  # minutes
-=======
-ROUND_LENGTH = 10  # minutes
->>>>>>> 40359c5e
 
 # DYNAMIC PARAMETERS:
 # (pulled from the config file)
@@ -138,12 +134,8 @@
 _collections = {
     "users": "",
     "sBases": "",
-<<<<<<< HEAD
-    "sWeapons": ""
-=======
     "sWeapons" : "",
     "matches" : ""
->>>>>>> 40359c5e
 }
 
 database = {
