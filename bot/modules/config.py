""" Retrieves configuration from the config file
"""

from json import loads
from requests import get
from configparser import ConfigParser, ParsingError
from modules.exceptions import ConfigError

## STATIC PARAMETERS:
AFK_TIME = 15  # minutes
ROUND_LENGHT = 10  # minutes

## DYNAMIC PARAMETERS:
# (pulled from the config file)

channels = {
    "lobby": 0,
    "register": 0,
    "matches": list(),
    "results": 0,
    "rules": 0,
    "staff": 0,
    "muted": 0
}

channelsList = list()

roles = {
    "admin": 0,
    "info": 0,
    "registered": 0,
    "notify": 0
}

# TeamspeakIds
teamspeak_ids = {
    "ts_lobby": "",
    "ts_afk": "",
    "ts_match_1_picks": "",
    "ts_match_1_team_1": "",
    "ts_match_1_team_2": "",
    "ts_match_2_picks": "",
    "ts_match_2_team_1": "",
    "ts_match_2_team_2": "",
}

# AudioIds
audio_ids = {
    "round_over": "",
    "select_factions": "",
    "select_map": "",
    "select_teams": "",
    "team_1_nc": "",
    "team_1_tr": "",
    "team_1_vs": "",
    "team_2_nc": "",
    "team_2_tr": "",
    "team_2_vs": "",
    "type_ready": "",
    "5s": "",
    "10s": "",
    "30s": "",
    "drop_match_1_picks": "",
    "drop_match_2_picks": "",
    "drop_match_3_picks": "",
    "factions_selected": "",
    "gelos_in_prison": "",
    "map_selected": "",
    "players_drop_channel": ""
}

# General

general = {
    "token": "",
    "api_key": "",
    "command_prefix": "",
    "lobby_size": 0,
    "sinusbot_user": "",
    "sinusbot_pass": "",
    "rules_msg_id": 0
}

scores = {
    "teamkill" : 0,
    "suicide" : 0,
    "capture" : 0,
    "recapture" : 0
}

VERSION = "0"

factions = {
    1: "VS",
    2: "NC",
    3: "TR"
}

# Lazy way to get factions from user input:
i_factions = {
    "VS": 1,
    "NC": 2,
    "TR": 3
}

# http://census.daybreakgames.com/get/ps2:v2/zone?c:limit=100
zones = {
    2: "Indar",
    4: "Hossin",
    6: "Amerish",
    8: "Esamir"
}

# http://census.daybreakgames.com/get/ps2:v2/facility_type?c:limit=100
facility_suffix = {
    2: "Amp Station",
    3: "Bio Lab",
    4: "Tech Plant"
}

<<<<<<< HEAD
# PIL_MAPS_IDS -- no longer used -- = [3430, 302030, 239000, 305010, 230, 307010]  # peris, acan, pale, ghanan, xeno, chac

# PIL map images, these should be added to config file I think
map_pool_images = {"Acan Southern Labs": "https://i.imgur.com/IhF9wQN.png",
                   "Chac Fusion Lab": "https://i.imgur.com/XQ5YERh.jpeg",
                   "Ghanan Southern Crossing": "https://i.imgur.com/3GEEcx7.png",
                   "Pale Canyon Chemical": "https://i.imgur.com/JuRQrQm.png",
                   "Peris Eastern Grove": "https://i.imgur.com/2yoMxU2.jpeg",
                   "Rashnu Watchtower": "https://i.imgur.com/9RkkmFQ.jpeg",
                   "XenoTech Labs": "https://i.imgur.com/uIc2NJH.png"}
=======
>>>>>>> 3573434f

# Database

_collections = {
    "users": "",
    "sBases": "",
    "sWeapons" : ""
}

database = {
    "url": "",
    "cluster": "",
    "accounts": "",
    "jaeger_cal": "",
    "collections": _collections
}

# Methods


def getConfig(file):
    config = ConfigParser()
    try:
        config.read(file)
    except ParsingError as e:
        raise ConfigError(f"Parsing Error in '{file}'\n{e}")

    # General section
    _checkSection(config, "General", file)

    for key in general:
        try:
            if isinstance(general[key], int):
                general[key] = int(config['General'][key])
            else:
                general[key] = config['General'][key]
        except KeyError:
            _errorMissing(key, 'General', file)
        except ValueError:
            _errorIncorrect(key, 'General', file)

    # Testing api key
    url = f"http://census.daybreakgames.com/s:{general['api_key']}/get/ps2:v2/faction"
    jdata = loads(get(url).content)
    if 'error' in jdata:
        raise ConfigError(
            f"Incorrect api key: {general['api_key']} in '{file}'")

    # Channels section
    _checkSection(config, "Channels", file)

    for key in channels:
        try:
            if key == "matches":
                tmp = config['Channels'][key].split(',')
                channels[key].clear()
                for m in tmp:
                    channels[key].append(int(m))
                    channelsList.append(int(m))
            else:
                channels[key] = int(config['Channels'][key])
                channelsList.append(channels[key])
        except KeyError:
            _errorMissing(key, 'Channels', file)
        except ValueError:
            _errorIncorrect(key, 'Channels', file)

    # Teamspeak_Ids section
    _checkSection(config, "Teamspeak_Ids", file)

    for key in teamspeak_ids:
        try:
            teamspeak_ids[key] = config['Teamspeak_Ids'][key]
        except KeyError:
            _errorMissing(key, 'Teamspeak_Ids', file)
        except ValueError:
            _errorIncorrect(key, 'Teamspeak_Ids', file)

    # Audio_Ids section
    _checkSection(config, "Audio_Ids", file)

    for key in audio_ids:
        try:
            audio_ids[key] = config['Audio_Ids'][key]
        except KeyError:
            _errorMissing(key, 'Audio_Ids', file)
        except ValueError:
            _errorIncorrect(key, 'Audio_Ids', file)

    # Roles section
    _checkSection(config, "Roles", file)
    for key in roles:
        try:
            roles[key] = int(config['Roles'][key])
        except KeyError:
            _errorMissing(key, 'Roles', file)
        except ValueError:
            _errorIncorrect(key, 'Roles', file)
    
    # Scores section
    _checkSection(config, "Scores", file)
    for key in scores:
        try:
            scores[key] = int(config['Scores'][key])
        except KeyError:
            _errorMissing(key, 'Scores', file)
        except ValueError:
            _errorIncorrect(key, 'Scores', file)

    # Database section
    _checkSection(config, "Database", file)

    for key in database:
        if key != "collections":
            try:
                database[key] = config['Database'][key]
            except KeyError:
                _errorMissing(key, 'Database', file)

    # Collections section
    _checkSection(config, "Collections", file)

    for key in database["collections"]:
        try:
            database["collections"][key] = config['Collections'][key]
        except KeyError:
            _errorMissing(key, 'Collections', file)

    # Version
    with open('../CHANGELOG.md', 'r', encoding='utf-8') as txt:
        txt_str = txt.readline()
    global VERSION
    # Extracts "X.X.X" from string "# vX.X.X:" in a lazy way
    VERSION = txt_str[3:-2]


def _checkSection(config, section, file):
    if section not in config:
        raise ConfigError(f"Missing section '{section}' in '{file}'")


def _errorMissing(field, section, file):
    raise ConfigError(f"Missing field '{field}' in '{section}' in '{file}'")


def _errorIncorrect(field, section, file):
    raise ConfigError(f"Incorrect field '{field}' in '{section}' in '{file}'")<|MERGE_RESOLUTION|>--- conflicted
+++ resolved
@@ -118,9 +118,6 @@
     4: "Tech Plant"
 }
 
-<<<<<<< HEAD
-# PIL_MAPS_IDS -- no longer used -- = [3430, 302030, 239000, 305010, 230, 307010]  # peris, acan, pale, ghanan, xeno, chac
-
 # PIL map images, these should be added to config file I think
 map_pool_images = {"Acan Southern Labs": "https://i.imgur.com/IhF9wQN.png",
                    "Chac Fusion Lab": "https://i.imgur.com/XQ5YERh.jpeg",
@@ -129,8 +126,7 @@
                    "Peris Eastern Grove": "https://i.imgur.com/2yoMxU2.jpeg",
                    "Rashnu Watchtower": "https://i.imgur.com/9RkkmFQ.jpeg",
                    "XenoTech Labs": "https://i.imgur.com/uIc2NJH.png"}
-=======
->>>>>>> 3573434f
+
 
 # Database
 
