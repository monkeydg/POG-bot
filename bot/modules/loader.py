--- conflicted
+++ resolved
@@ -1,14 +1,8 @@
 from discord.ext.commands.errors import ExtensionAlreadyLoaded
 
 main_cogs = ["cogs.admin"]
-<<<<<<< HEAD
-standard_cogs = ["cogs.register", "cogs.matches", "cogs.lobby"]
-__isGlobalLocked = True  # Lock the bot from getting messages
-
-=======
 standard_cogs = ["cogs.register", "cogs.matches", "cogs.lobby", "cogs.muted"]
 __isGlobalLocked = True  # Lock the bot from getting messages
->>>>>>> b2fdf958
 
 def init(client):
     for cog in main_cogs:
