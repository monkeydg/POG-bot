"""Discord bot display module

It contains all the functions and the strings that can be outputted by the bot.

It must be used by the rest of the program for all the messages sent by the bot.

All the strings sent can then be modified easily in this file.

Import this module and use only the following public function:

    * channelSend(stringName, id, *args, **kwargs)
    * privateSend(stringName, id, *args, **kwargs)
    * send(stringName, ctx, *args, **kwargs)
    * edit(stringName, ctx, *args, **kwargs)

"""

# discord.py
from discord import Embed, Color, TextChannel, Message, User
from discord.ext.commands import Context

from datetime import datetime as dt
from datetime import timezone as tz

# Others
from enum import Enum

# Custom modules
import modules.config as cfg
from modules.enumerations import MatchStatus
from modules.tools import isAdmin, isAlNum

_client = None


# PUBLIC:

def init(client):
    global _client
    _client = client


async def channelSend(stringName, id, *args, **kwargs):
    """ Send the message stringName in the channel identified with id, with additional strings *args. Pass **kwargs to the embed function, if any
        Returns the message sent
    """
    channel = _client.get_channel(id)
    return await _StringEnum[stringName].value.display(channel, False, *args, **kwargs)


async def privateSend(stringName, id, *args, **kwargs):
    """ Send the message stringName in dm to user identified with id, with additional strings *args. Pass **kwargs to the embed function, if any
        Returns the message sent
    """
    user = _client.get_user(id)
    return await _StringEnum[stringName].value.display(user, False, *args, **kwargs)


async def send(stringName, ctx, *args, **kwargs):
    """ Send the message stringName in context ctx, with additional strings *args. Pass **kwargs to the embed function, if any
        Returns the message sent
    """
    return await _StringEnum[stringName].value.display(ctx, False, *args, **kwargs)


async def edit(stringName, ctx, *args, **kwargs):
    """ Replaces the message ctx by the message stringName, with additional strings *args. Pass **kwargs to the embed function, if any
        Returns the message sent
    """
    return await _StringEnum[stringName].value.display(ctx, True, *args, **kwargs)


async def remReaction(message, user=None):
    if user is None:
        global _client
        user = _client.user
    await message.remove_reaction("✅", user)


# PRIVATE:

# Embed functions
def _registerHelp(msg):
    """ Returns register help embed
    """
    embed = Embed(
        colour=Color.blurple(),
        title='How to register?',
        description=f'You have to accept the rules in <#{cfg.discord_ids["rules"]}> to register'
    )
    embed.add_field(name='If you don\'t have a Jaeger account',
                    value='`=r no account`\n',
                    inline=False)
    embed.add_field(name='If you have a Jaeger account',
                    value='`=r charName` - If your character names have faction suffixes\n'
                          '`=r charName1 charName2 charName3` - If your character names don\'t have faction suffixes\n',
                    inline=False)
    embed.add_field(name='Notify feature',
                    value='`=notify` - To join or leave the Notify feature\n'
                          f'When subscribed to Notify, you can be mentioned with <@&{cfg.discord_ids["notify_role"]}> by other players\n',
                    inline=False)
    try:
        if isAdmin(msg.author):
            embed.add_field(name="Staff Commands",
                            value='`=unregister @player` - Permanently remove player profile from the system',
                            inline=False)
    except AttributeError:
        pass  # if msg is from bot
    return embed


def _lobbyHelp(msg):
    """ Returns lobby help embed
    """
    embed = Embed(
        colour=Color.blurple()
    )
    embed.add_field(name='Lobby Commands',
                    value='`=j` - Join the lobby\n'
                          '`=l` - Leave the lobby\n'
                          '`=q` - See the current lobby',
                    inline=False)
    if isAdmin(msg.author):
        embed.add_field(name="Staff Commands",
                        value='`=clear` - Clear the lobby\n'
<<<<<<< HEAD
                        '`=channel freeze`/`unfreeze` - Prevent / Allow players to send messages',
=======
                              '`=channel freeze`/`unfreeze` - Prevent / Allow players to send messages',
>>>>>>> 234af9ea
                        inline=False)
    return embed


def _defaultHelp(msg):
    """ Returns fallback help embed
    """
    embed = Embed(
        colour=Color.red()
    )
    embed.add_field(name='No available command',
                    value='You are not supposed to use the bot on this channel',
                    inline=False)
    return embed


def _mapHelp(ctx):
    """ Returns map help embed
    """
    embed = Embed(
        colour=Color.blurple()
    )
    cmd = ctx.command.name
    if cmd == "pick":
        cmd = "p"
    embed.add_field(name='Map selection commands',
                    value=f'`={cmd} a base` - Display all the maps containing *a base* in their name\n'
                          f'`={cmd} 3` - Chooses the map number 3 from the selection\n'
                          f'`={cmd}` - Display the current selection or show the help\n',
                    inline=False)
    return embed


def _matchHelp(msg):
    """ Returns match help embed
    """
    embed = Embed(
        colour=Color.blurple(),
    )
    embed.add_field(name='Match commands',
                    value='`=m` - Display the match status and team composition\n',
                    inline=False)
    embed.add_field(name='Team Captain commands',
                    value='`=p @player` - Pick a player in your team\n'
                          '`=p VS`/`NC`/`TR` - Pick a faction\n'
                          '`=p base name` - Pick the map *base name*\n'
                          '`=ready` - To toggle the ready status of your team',
                    inline=False)
    if isAdmin(msg.author):
        embed.add_field(name="Staff Commands",
                        value='`=clear` - Clear the match\n'
                              '`=map base name` - Select a map',
                        inline=False)
    return embed


def _account(msg, account):
    """ Returns account message embed
    """
    desc = ""
    color = None
    if account.isDestroyed:
        desc = "This account token is no longer valid"
        color = Color.dark_grey()
    elif account.isValidated:
        desc = f'Id: `{account.strId}`\n' + f'Username: `{account.ident}`\n' + f'Password: `{account.pwd}`\n' + 'Note: This account is given to you only for the time of **ONE** match'
        color = Color.green()
    else:
        desc = "Accept the rules by reacting with a checkmark to get your account details."
        color = Color.red()
    embed = Embed(
        colour=color,
        title='Jaeger Account',
        description=f'**MUST READ: [Account usage](https://planetsideguide.com/other/jaeger/)**'
    )
    embed.add_field(name="Logging details", value=desc, inline=False)
    embed.set_thumbnail(
        url="https://media.discordapp.net/attachments/739231714554937455/739522071423614996/logo_png.png")
    embed.set_footer(
        text='Failure to follow account usage rules can result in your suspension from ALL Jaeger events.')
    return embed


def _autoHelp(msg):
    """ Return help embed depending on current channel
    """
    if msg.channel.id == cfg.discord_ids['register']:
        return _registerHelp(msg)
    if msg.channel.id == cfg.discord_ids['lobby']:
        return _lobbyHelp(msg)
    if msg.channel.id in cfg.discord_ids['matches']:
        return _matchHelp(msg)
    return _defaultHelp(msg)


def _lobbyList(msg, namesInLobby):
    """ Returns the lobby list
    """
    embed = Embed(colour=Color.blue())
    listOfNames = "\n".join(namesInLobby)
    if listOfNames == "":
        listOfNames = "Queue is empty"
    embed.add_field(name=f'Lobby: {len(namesInLobby)} / {cfg.general["lobby_size"]}', value=listOfNames, inline=False)
    return embed


def _selectedMaps(msg, sel):
    """ Returns a list of maps currently selected
    """
    embed = Embed(colour=Color.blue())
    embed.add_field(name=f"{len(sel.selection)} maps found", value=sel.toString(), inline=False)
    return embed


def _teamUpdate(arg, match):
    """ Returns the current teams
    """
    channel = None
    try:
        channel = arg.channel
    except AttributeError:
        channel = arg
    # title = ""
    if match.roundNo != 0:
        title = f"Match {match.number} - Round {match.roundNo}"
    else:
        title = f"Match {match.number}"
    embed = Embed(colour=Color.blue(), title=title, description=match.statusString)
    if match.map is not None:
        embed.add_field(name="Map", value=match.map.name, inline=False)
    for tm in match.teams:
        value = ""
        name = ""
        if tm.captain.isTurn and match.status in (MatchStatus.IS_FACTION, MatchStatus.IS_PICKING):
            value = f"Captain **[pick]**: {tm.captain.mention}\n"
        else:
            value = f"Captain: {tm.captain.mention}\n"
        value += "Players:\n" + '\n'.join(tm.playerPings)
        if match.status == MatchStatus.IS_WAITING:
            if tm.captain.isTurn:
                name = f"{tm.name} [{cfg.factions[tm.faction]}] - not ready"
            else:
                name = f"{tm.name} [{cfg.factions[tm.faction]}] - ready"
        elif tm.faction != 0:
            name = f"{tm.name} [{cfg.factions[tm.faction]}]"
        else:
            name = f"{tm.name}"
        embed.add_field(name=name,
                        value=value,
                        inline=False)
    if match.status == MatchStatus.IS_PICKING:
        embed.add_field(name=f'Remaining', value="\n".join(match.playerPings), inline=False)
    return embed


def _jaegerCalendar(arg):
<<<<<<< HEAD
    embed = Embed(colour=Color.blue(), title="Jaeger Calendar", url = "https://docs.google.com/spreadsheets/d/1eA4ybkAiz-nv_mPxu_laL504nwTDmc-9GnsojnTiSRE",
    description = "Pick a base currently available in the calendar!")
    date = dt.now(tz.utc)
    embed.add_field(name = "Current UTC time",
                        value = date.strftime("%Y-%m-%d %H:%M UTC"),
                        inline=False)
=======
    embed = Embed(colour=Color.blue(), title="Jaeger Calendar",
                  url="https://docs.google.com/spreadsheets/d/1eA4ybkAiz-nv_mPxu_laL504nwTDmc-9GnsojnTiSRE",
                  description="Pick a base currently available in the calendar!")
    date = dt.now(tz.utc)
    embed.add_field(name="Current UTC time",
                    value=date.strftime("%Y-%m-%d %H:%M UTC"),
                    inline=False)
>>>>>>> 234af9ea
    return embed


class _Message:
    """ Class for the enum to use
    """

    def __init__(self, str, ping=True, embed=None):
        self.__str = str
        self.__embedFct = embed
        self.__ping = ping

    async def display(self, ctx, edit, *args, **kwargs):
        # If is Context instead of a Message, get the Message:
        embed = None
        sendFct = None
        msg = None

        try:
            author = ctx.author
        except AttributeError:
            author = None

        # Format the string to be sent with added args
        string = self.__str.format(*args)
        # Send the string
        if self.__embedFct is not None:
            embed = self.__embedFct(ctx, **kwargs)
            # Fixes the embed mobile bug but ugly af:
            # embed.set_author(name="_____________________________")
        if edit:
            sendFct = ctx.edit
        else:
            try:
                sendFct = ctx.send
            except AttributeError:
                sendFct = _client.get_channel(ctx.channel.id).send

        if self.__ping and author is not None:
            msg = await sendFct(content=f'{author.mention} {string}', embed=embed)
        else:
            msg = await sendFct(content=string, embed=embed)
        return msg


class _StringEnum(Enum):
    """ List of different message strings available
    """
    REG_NOT_REGISTERED = _Message("You are not registered!", embed=_registerHelp)
    REG_IS_REGISTERED_OWN = _Message(
        "You are already registered with the following Jaeger characters: `{}`, `{}`, `{}`")
    REG_IS_REGISTERED_NOA = _Message("You are already registered without a Jaeger account! If you have your own account, please re-register with your Jaeger characters.")
    REG_HELP = _Message("Registration help:", embed=_registerHelp)
    REG_NO_ACCOUNT = _Message("You successfully registered without a Jaeger account!")
    REG_INVALID = _Message("Invalid registration!", embed=_registerHelp)
    REG_CHAR_NOT_FOUND = _Message("Invalid registration! Character `{}` is not valid!", embed=_registerHelp)
    REG_NOT_JAEGER = _Message("Invalid registration! Character `{}` doesn't belong to Jaeger!", embed=_registerHelp)
    REG_ALREADY_EXIST = _Message("Invalid registration! Character `{}` is already registered by {}!")
    REG_MISSING_FACTION = _Message("Invalid registration! Can't find a {} character in your list!", embed=_registerHelp)
    REG_UPDATE_OWN = _Message("You successfully updated your profile with the following Jaeger characters: `{}`, `{}`, `{}`")
    REG_UPDATE_NOA = _Message("You successfully removed your Jaeger characters from your profile.")
    REG_WITH_CHARS = _Message("You successfully registered with the following Jaeger characters: `{}`, `{}`, `{}`")
    REG_FREEZED = _Message("You can't register while you're playing a match")
    REG_RULES = _Message("{} You have accepted the rules, you may now register", embed=_registerHelp)
    REG_NO_RULE = _Message("You have to accept the rules before registering! Check <#{}>")

    LB_OFFLINE = _Message("You can't queue if your Discord status is offline/invisible!")
    LB_ALREADY_IN = _Message("You are already in queue!")
    LB_IN_MATCH = _Message("You are already in a match!")
    LB_ADDED = _Message("You've been added to the queue!", embed=_lobbyList)
    LB_REMOVED = _Message("You've been removed from the queue!", embed=_lobbyList)
    LB_NOT_IN = _Message("You're not in queue!")
    LB_QUEUE = _Message("Current players in queue:", embed=_lobbyList)
    LB_FULL = _Message("Lobby is already full! Waiting for a match to start...")
    LB_STUCK = _Message("Lobby is full, but can't start a new match yet. Please wait...", ping=False)
    LB_STUCK_JOIN = _Message("You can't join the lobby, it is already full!")
    LB_MATCH_STARTING = _Message("Lobby full, match can start! Join <#{}> for team selection!", ping=False)
    LB_WENT_INACTIVE = _Message("{} was removed from the lobby because they went offline!", embed=_lobbyList)
    LB_CLEARED = _Message("Lobby has been cleared!", embed=_lobbyList)
    LB_EMPTY = _Message("Lobby is already empty!")
    LB_NOTIFY = _Message("{} queue is almost full, join to start a match!")

    PK_OVER = _Message("The teams are already made. You can't pick!")
    PK_NO_LOBBIED = _Message("You must first queue and wait for a match to begin. Check <#{}>")
    PK_WAIT_FOR_PICK = _Message("You can't pick! Wait for a Team Captain to pick you")
    PK_WRONG_CHANNEL = _Message("You are in the wrong channel! Check <#{}> instead")
    PK_NOT_TURN = _Message("It's not your turn!")
    PK_NOT_CAPTAIN = _Message("You are not Team Captain!")
    PK_SHOW_TEAMS = _Message("Match status:", embed=_teamUpdate)
    PK_HELP = _Message("Picking help:", embed=_matchHelp)
    PK_NO_ARG = _Message("@ mention a player to pick!", embed=_matchHelp)
    PK_TOO_MUCH = _Message("You can't pick more than one player at the same time!")
    PK_INVALID = _Message("You can't pick that player!")
    PK_OK = _Message("Player picked! {} your turn, pick a player!", embed=_teamUpdate, ping=False)
    PK_OK_2 = _Message("Player picked!", ping=False)
    PK_LAST = _Message("Assigned {} to {}!")
    PK_OK_FACTION = _Message("Teams are ready! {} pick a faction!", embed=_teamUpdate, ping=False)
    PK_NOT_VALID_FACTION = _Message("Incorrect input! Pick a valid faction!", embed=_matchHelp)
    PK_FACTION_OK = _Message("{} chose {}!", ping=False)
    PK_FACTION_ALREADY = _Message("Faction already picked by the other team!")
    PK_FACTION_OK_NEXT = _Message("{} chose {}! {} pick a faction!", ping=False)
    PK_FACTION_NOT_PLAYER = _Message("Pick a faction, not a player!", embed=_matchHelp)
    PK_WAIT_MAP = _Message("{} {} Pick an available map with `=p base name`!", ping=False, embed=_jaegerCalendar)
    PK_MAP_OK_CONFIRM = _Message("Picked {}! {} confirm with `=p confirm` if you agree")
    PK_NO_MAP = _Message("No map selected!")

    EXT_NOT_REGISTERED = _Message("You are not registered! Check <#{}>")
    UNKNOWN_ERROR = _Message("Something unexpected happened! Please try again or contact staff if it keeps happening.\nDetails: *{}*")
    STOP_SPAM = _Message("Please avoid spamming!")
    HELP = _Message("Available commands:", embed=_autoHelp)
    INVALID_COMMAND = _Message("Invalid command! Type `=help` for the list of available commands.")
    WRONG_USAGE = _Message("Wrong usage of the command `={}`!")
    WRONG_CHANNEL = _Message("The command `={}` can only be used in {}")
    WRONG_CHANNEL_2 = _Message("The command `={}` can't be used in {}")
    NO_PERMISSION = _Message("The command `={}` can only be used by staff members!")
    CHANNEL_INIT = _Message("`Bot init`: Correctly hooked in channel <#{}>")
    INVALID_STR = _Message("You entered an invalid caracter! `{}`")
    API_ERROR = _Message("Could not reach Planetside2 API, try again later!")

    BOT_UNLOCKED = _Message("Unlocked!")
    BOT_LOCKED = _Message("Locked!")
    BOT_IS_LOCKED = _Message("Unlock the bot before using this command!")
    BOT_ALREADY = _Message("Already {}!")
    BOT_VERSION = _Message("Version `{}`, locked: `{}`")
<<<<<<< HEAD
    BOT_FREEZED = _Message("Channel freezed!")
    BOT_UNFREEZED = _Message("Channel unfreezed!")
=======
    BOT_FREEZED = _Message("Channel frozen!")
    BOT_UNFREEZED = _Message("Channel unfrozen!")
>>>>>>> 234af9ea

    MATCH_INIT = _Message("{}\nMatch is ready, starting team selection...")
    MATCH_SHOW_PICKS = _Message("Captains have been selected, {} choose a player", embed=_teamUpdate)
    MATCH_MAP_AUTO = _Message("Match will be on **{}**", ping=False)
    MATCH_CONFIRM = _Message("{} {} Type `=ready` when your team is inside their sundy, ready to start", embed=_teamUpdate)
    MATCH_NOT_READY = _Message("You can't use command {}, the match is not ready to start!")
    MATCH_TEAM_READY = _Message("{} is now ready!", embed=_teamUpdate)
    MATCH_TEAM_UNREADY = _Message("{} is no longer ready!", embed=_teamUpdate)
    MATCH_STARTING_1 = _Message("Everyone is ready, round {} is starting in {} seconds!\nAll players will be pinged on round start")
    MATCH_STARTING_2 = _Message("Round {} is starting in {} seconds!")
    MATCH_STARTED = _Message("{}\n{}\nRound {} is starting now!")
    MATCH_NO_MATCH = _Message("Can't use command `={}`, no match is happening here!")
    MATCH_ALREADY_STARTED = _Message("Can't use command `={}` now!")
    MATCH_CLEARED = _Message("Successfully cleared!")
    MATCH_PLAYERS_NOT_READY = _Message("Can't get {} ready, {} did not accept their Jaeger accounts", ping=False)
    MATCH_CLEAR = _Message("Clearing match...", ping=False)
    MATCH_MAP_SELECTED = _Message("Successfully selected **{}**")
    MATCH_ROUND_OVER = _Message("{}\n{}\nRound {} is over!")
    MATCH_OVER = _Message("The match is over!\nClearing channel...")
    MATCH_ALREADY = _Message("The match is already started!")
    MATCH_SWAP = _Message("Swap sundy placement for the next round!")

    MAP_HELP = _Message("Here is how to choose a map:", embed=_mapHelp)
    MAP_TOO_MUCH = _Message("Too many maps found! Try to be more precise")
    MAP_NOT_FOUND = _Message("Couldn't find a result for your search!")
    MAP_DISPLAY_LIST = _Message("Here are the maps found:", embed=_selectedMaps)
    MAP_SELECTED = _Message("The current map is **{}**")

    MP_ADDED = _Message("Added {} to the map pool")
    MP_REMOVED = _Message("Removed {} from the map pool")

    ACC_NOT_ENOUGH = _Message("Not enough accounts are available for this match!\n**Match has been canceled!**")
    ACC_UPDATE = _Message("", ping=False, embed=_account)
    ACC_ERROR = _Message("One of the PIL pug accounts is invalid: `{}`")
    ACC_SENT = _Message("**Successfully sent jaeger accounts  in DMs!**")
    ACC_SENDING = _Message("Loading Jaeger accounts...")
    ACC_OVER = _Message("Match is over, please log out of your Jaeger account!")

    NOTIFY_REMOVED = _Message("You left Notify!")
    NOTIFY_ADDED = _Message("You joined Notify!")

    NOT_CODED = _Message("The rest is not yet coded, work in progress. Clearing match...")

    RM_MENTION_ONE = _Message("Invalid request! Mention one player to be removed!")
    RM_NOT_IN_DB = _Message("Can't find this player in the database!")
    RM_OK = _Message("Player successfully removed from the system!")
    RM_IN_MATCH = _Message("Can't remove a player who is in match!")
    RM_LOBBY = _Message("{} have been removed by staff!", embed=_lobbyList)<|MERGE_RESOLUTION|>--- conflicted
+++ resolved
@@ -123,11 +123,7 @@
     if isAdmin(msg.author):
         embed.add_field(name="Staff Commands",
                         value='`=clear` - Clear the lobby\n'
-<<<<<<< HEAD
-                        '`=channel freeze`/`unfreeze` - Prevent / Allow players to send messages',
-=======
                               '`=channel freeze`/`unfreeze` - Prevent / Allow players to send messages',
->>>>>>> 234af9ea
                         inline=False)
     return embed
 
@@ -284,14 +280,6 @@
 
 
 def _jaegerCalendar(arg):
-<<<<<<< HEAD
-    embed = Embed(colour=Color.blue(), title="Jaeger Calendar", url = "https://docs.google.com/spreadsheets/d/1eA4ybkAiz-nv_mPxu_laL504nwTDmc-9GnsojnTiSRE",
-    description = "Pick a base currently available in the calendar!")
-    date = dt.now(tz.utc)
-    embed.add_field(name = "Current UTC time",
-                        value = date.strftime("%Y-%m-%d %H:%M UTC"),
-                        inline=False)
-=======
     embed = Embed(colour=Color.blue(), title="Jaeger Calendar",
                   url="https://docs.google.com/spreadsheets/d/1eA4ybkAiz-nv_mPxu_laL504nwTDmc-9GnsojnTiSRE",
                   description="Pick a base currently available in the calendar!")
@@ -299,7 +287,6 @@
     embed.add_field(name="Current UTC time",
                     value=date.strftime("%Y-%m-%d %H:%M UTC"),
                     inline=False)
->>>>>>> 234af9ea
     return embed
 
 
@@ -424,13 +411,8 @@
     BOT_IS_LOCKED = _Message("Unlock the bot before using this command!")
     BOT_ALREADY = _Message("Already {}!")
     BOT_VERSION = _Message("Version `{}`, locked: `{}`")
-<<<<<<< HEAD
-    BOT_FREEZED = _Message("Channel freezed!")
-    BOT_UNFREEZED = _Message("Channel unfreezed!")
-=======
     BOT_FREEZED = _Message("Channel frozen!")
     BOT_UNFREEZED = _Message("Channel unfrozen!")
->>>>>>> 234af9ea
 
     MATCH_INIT = _Message("{}\nMatch is ready, starting team selection...")
     MATCH_SHOW_PICKS = _Message("Captains have been selected, {} choose a player", embed=_teamUpdate)
