--- conflicted
+++ resolved
@@ -49,20 +49,12 @@
     """
     loop = get_event_loop()
     await loop.run_in_executor(None, _update, p)
-<<<<<<< HEAD
-=======
-
->>>>>>> 234af9ea
 
 async def remove(p):
     """ Launch the task updating player p in database
     """
     loop = get_event_loop()
     await loop.run_in_executor(None, _remove, p)
-<<<<<<< HEAD
-=======
-
->>>>>>> 234af9ea
 
 def init(config):
     """ Init
