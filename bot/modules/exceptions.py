"""Custom exceptions classes
"""

# TODO: Implement proper logging?

# Others:
from logging import getLogger

log = getLogger(__name__)


class CharNotFound(Exception):
    def __init__(self, char):
        self.char = char
        super().__init__(f"Character not found: {char}")


class CharInvalidWorld(Exception):
    def __init__(self, char):
        self.char = char
        super().__init__(f"Character in invalid world: {char}")


class CharAlreadyExists(Exception):
    def __init__(self, char, id):
        self.char = char
        self.id = id  # id of player who already registered the char
        super().__init__(f"Character {char} is already registered!")


class AccountNotFound(Exception):
    def __init__(self, id):
        self.id = id
        super().__init__(f"Account not found in database: {id}")


class CharMissingFaction(Exception):
    def __init__(self, faction):
        self.faction = faction
        super().__init__(f"Can't find a character for faction: {faction}")


class UnexpectedError(Exception):
    def __init__(self, msg):
        self.reason = msg
        message = "Encountered unexpected error: " + msg
        log.error(message)
        super().__init__(message)


class ConfigError(Exception):
    def __init__(self, msg):
        self.message = "Error in config file: " + msg
        super().__init__(self.message)


class DatabaseError(Exception):
    def __init__(self, msg):
<<<<<<< HEAD
        message = "Error in user database: " + msg
=======
        message = "Error in database: "+msg
        log.error(message)
>>>>>>> 40359c5e
        super().__init__(message)


class AccountsNotEnough(Exception):
    pass


class InvalidTag(Exception):
    def __init__(self, tag):
        self.tag = tag
        super().__init__(f"Invalid tag: {tag}")


class ElementNotFound(Exception):
    def __init__(self, id):
        self.id = id
        super().__init__(f"Element not found: {id}")


class AlreadyExists(Exception):
    def __init__(self, name):
        self.name = name
        super().__init__(f"Element already exists: {name}")


class LobbyStuck(Exception):
    def __init__(self):
        super().__init__(f"Lobby stuck!")


class ApiNotReachable(Exception):
    def __init__(self, url):
        self.url = url
        message = f"Cannot reach Api ({url})!"
        log.error(message)
        super().__init__(message)


class WebapiError(Exception):
    def __init__(self):
        super().__init__(f"Unable to send 'move' command to TS3 bots! Is the webapi.js extension enabled for Sinusbot?")


class SinusbotAuthError(Exception):
    def __init__(self):
        super().__init__(f"Bad sinusbot username or password. Unable to connect!")<|MERGE_RESOLUTION|>--- conflicted
+++ resolved
@@ -56,12 +56,8 @@
 
 class DatabaseError(Exception):
     def __init__(self, msg):
-<<<<<<< HEAD
-        message = "Error in user database: " + msg
-=======
         message = "Error in database: "+msg
         log.error(message)
->>>>>>> 40359c5e
         super().__init__(message)
 
 
