--- conflicted
+++ resolved
@@ -7,10 +7,6 @@
 from logging import getLogger
 
 log = getLogger(__name__)
-<<<<<<< HEAD
-=======
-
->>>>>>> 234af9ea
 
 class CharNotFound(Exception):
     def __init__(self, char):
@@ -46,16 +42,10 @@
 class UnexpectedError(Exception):
     def __init__(self, msg):
         self.reason = msg
-<<<<<<< HEAD
-        message = "Encountered unexpected error: "+msg
-        log.error(message)
-        super().__init__(message)
-=======
         message = "Encountered unexpected error: " + msg
         log.error(message)
         super().__init__(message)
 
->>>>>>> 234af9ea
 
 class ConfigError(Exception):
     def __init__(self, msg):
@@ -65,26 +55,16 @@
 
 class DatabaseError(Exception):
     def __init__(self, msg):
-<<<<<<< HEAD
-        message = "Error in user database: "+msg
-        super().__init__(message)
-=======
         message = "Error in user database: " + msg
         super().__init__(message)
 
->>>>>>> 234af9ea
 
 class StatusNotAllowed(Exception):
     def __init__(self, name):
         self.name = name
-<<<<<<< HEAD
-        message = "This status is not allowed: "+name
-        super().__init__(message)
-=======
         message = "This status is not allowed: " + name
         super().__init__(message)
 
->>>>>>> 234af9ea
 
 class AccountsNotEnough(Exception):
     pass
@@ -112,10 +92,6 @@
     def __init__(self):
         super().__init__(f"Lobby stuck!")
 
-<<<<<<< HEAD
-=======
-
->>>>>>> 234af9ea
 class ApiNotReachable(Exception):
     def __init__(self, url):
         self.url = url
