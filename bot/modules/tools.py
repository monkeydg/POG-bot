--- conflicted
+++ resolved
@@ -1,17 +1,4 @@
 import modules.config as cfg
-
-<<<<<<< HEAD
-
-def isAdmin(user):
-    """ Check if user is admin
-    """
-    for role in user.roles:
-        if role.id == cfg.discord_ids["admin_role"]:
-            return True
-    return False
-=======
->>>>>>> b2fdf958
-
 
 def isAlNum(string):
     """ Little utility to check if a string contains only letters and numbers (a-z,A-Z,0-9)
