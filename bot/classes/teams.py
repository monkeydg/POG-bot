--- conflicted
+++ resolved
@@ -1,12 +1,9 @@
 """ Basic team object, should be explicit
 """
 
-<<<<<<< HEAD
-=======
 from modules.enumerations import PlayerStatus
 from classes.players import ActivePlayer # ok
 
->>>>>>> 40359c5e
 
 class Team:
     def __init__(self, id, name, match):
@@ -125,15 +122,12 @@
         self.__score += points
         # self.__net += points
 
-<<<<<<< HEAD
-=======
     def addScore(self, points):
         self.__score += points
 
     def addNet(self, points):
         self.__net += points
 
->>>>>>> 40359c5e
     def addOneKill(self):
         self.__kills += 1
 
