""" Contains list of all possible bases
    Contains map selection object when searching for a map
"""

import modules.config as cfg
from modules.enumerations import SelStatus
from modules.exceptions import ElementNotFound
from modules.display import send
from logging import getLogger
from gspread import service_account
from gspread.exceptions import APIError
import datetime as dt
import numpy as np

log = getLogger(__name__)

_allMapsList = list()
mainMapPool = list()

MAX_SELECTED = 15

_mapSelectionsDict = dict()


def getMapSelection(id):
    sel = _mapSelectionsDict.get(id)
    if sel is None:
        raise ElementNotFound(id)
    return sel


<<<<<<< HEAD
def names_to_maps(map_names):  # returns a list of map objects from a list of map names
    formatted = list()
    for map_name in map_names:
        for map in _allMapsList:
            if map_name.lower() in map.name.lower():
                formatted.append(map)
            else:
                log.debug(f"Map named '{map_name}' could not be found and is being omitted from the formatted list")
    return formatted


class Map:
=======
class Map():
>>>>>>> b2fdf958
    def __init__(self, data):
        self.__id = data["_id"]
        self.__name = data["facility_name"]
        self.__zoneId = data["zone_id"]
        self.__typeId = data["type_id"]
        self.__inPool = data["in_map_pool"]
        if self.__inPool:
            mainMapPool.append(self)
        _allMapsList.append(self)

    def getData(self):  # get data for database push
        data = {"_id": self.__id,
                "facility_name": self.__name,
                "zone_id": self.__zoneId,
                "type_id": self.__typeId,
                "in_map_pool": self.__inPool
                }
        return data

    @property
    def pool(self):
        return self.__inPool

    @pool.setter
    def pool(self, bl):
        self.__inPool = bl

    @property
    def id(self):
        return self.__id

    @property
    def name(self):
        name = self.__name
        if self.__typeId in cfg.facilitiy_suffix:
            name += f" {cfg.facilitiy_suffix[self.__typeId]}"
        return name


<<<<<<< HEAD
def createJeagerCalObj(secretFile):
    global jaeger_cal_obj
    jaeger_cal_obj = JaegerCalendarHandler(secretFile)


class JaegerCalendarHandler:
    def __init__(self, secretFile):
        self._secretFile = secretFile
        self.gc = service_account(filename=secretFile)
        self.sh = self.gc.open_by_key(cfg.general["jaeger_cal"])


class MapSelection:
    def __init__(self, id):
=======
class MapSelection():
    def __init__(self, id, mapList=_allMapsList):
>>>>>>> b2fdf958
        self.__id = id
        self.booked = list()
        self.get_booked(_allMapsList)
        self.__selection = self.select_available(names_to_maps(cfg.general["map_pool"]))
        self.__selected = None
<<<<<<< HEAD
        self.__status = SelStatus.IS_SELECTION
        _mapSelectionsDict[self.__id] = self

    def selectFromIdList(self, ids):
        self.__selection.clear()
        if len(ids) > MAX_SELECTED:
            self.__status = SelStatus.IS_TOO_MUCH
            return
        for map in _allMapsList:
            for id in ids:
                if id == map.id:
                    self.__selection.append(map)
                    break
        self.__status = SelStatus.IS_SELECTION

    def toString(self):
        result = ""
        for i in range(len(self.__selection)):
            result += f"\n**{str(i + 1)}**: " + self.__selection[i].name
        return result

    def is_available(self, map):
        available = True
        if map in self.booked:
            available = False
        return available

    def select_available(self, maps):  # returns available maps from a list of maps
        available = list()
        for map in maps:
            if self.is_available(map):
                available.append(map)
        return available

    def get_booked(self, maplist):  # runs on class init, saves a list of booked maps at the time of init to self.booked
        try:
            date_rng_start = date_rng_end = None
            ws = jaeger_cal_obj.sh.worksheet("Current")
            cal_export = np.array(ws.get_all_values())
            date_col = cal_export[:, 0]
            for index, value in enumerate(date_col):
                if not date_rng_start and value == dt.datetime.utcnow().strftime('%b-%d'):  # gets us the header for the current date section in the google sheet
                    date_rng_start = index + 1
                    continue
                if value == (dt.datetime.utcnow() + dt.timedelta(days=1)).strftime('%b-%d'):  # gets us the header for tomorrow's date in the sheet
                    date_rng_end = index  # now we know the range on the google sheet to look for base availability
                    break
            assert date_rng_start and date_rng_end

            today_bookings = cal_export[date_rng_start:date_rng_end, ]

            for map in maplist:
                for booking in today_bookings:
                    booked_maps = booking[3].replace('/', ',').split(",")
                    booked_maps = [map.strip() for map in booked_maps]
                    for booked_map in booked_maps:
                        if booked_map.lower() in map.name.lower():
                            start_time = booking[10]  # 45 mins before start of reservation
                            if booking[11] != "":
                                end_time = booking[11]
                            else:
                                end_time = booking[9]
                            if start_time <= dt.datetime.utcnow().strftime('%Y-%m-%d %H:%M:%S') <= end_time:
                                # if date formatting in google calendar hidden cells changes, this needs to be updated too.
                                self.booked.append(map)
        except AssertionError:
            log.warning(f"Unable to find date range in Jaeger calendar for today's date. Returned: '{date_rng_start}' to '{date_rng_end}'")
        except Exception as e:
            log.error(f"Uncaught exception getting booked maps from jaeger calendar\n{str(e)}")  # delete when done testing
        return

=======
        self.__allMaps = mapList
        self.__status = SelStatus.IS_EMPTY
        _mapSelectionsDict[self.__id] = self

>>>>>>> b2fdf958
    def __doSelection(self, args):
        if self.__status is SelStatus.IS_SELECTION and len(args) == 1 and args[0].isnumeric():
            index = int(args[0])
            if 0 < index <= len(self.__selection):
                self.__selected = self.__selection[index - 1]
                self.__status = SelStatus.IS_SELECTED
            return
        arg = " ".join(args)
        self.__selection.clear()
        for map in self.__allMaps:
            if len(self.__selection) > MAX_SELECTED:
                self.__status = SelStatus.IS_TOO_MUCH
                return
            if arg in map.name.lower():
                self.__selection.append(map)
        if len(self.__selection) == 1:
            self.__selected = self.__selection[0]
            if self.is_available(self.__selected):
                self.__status = SelStatus.IS_SELECTED
                return
            else:
                self.__status = SelStatus.IS_BOOKED
                return
        if len(self.__selection) == 0:
            self.__status = SelStatus.IS_EMPTY
            return
        self.__status = SelStatus.IS_SELECTION

    async def doSelectionProcess(self, ctx, args):
        if self.__status is SelStatus.IS_EMPTY and self.isSmallPool:
            self.__status = SelStatus.IS_SELECTION
            self.__selection = self.__allMaps.copy()
        if len(args) == 0:
            if self.__status is SelStatus.IS_SELECTION:
                await send("MAP_DISPLAY_LIST", ctx, sel=self)
                return
            if self.__status is SelStatus.IS_SELECTED:
                await send("MAP_SELECTED", ctx, self.__selected.name)
                return
            await send("MAP_HELP", ctx)
            return
        if len(args) == 1 and args[0] == "help":
            await send("MAP_HELP", ctx)
            return
        self.__doSelection(args)
        if self.__status is SelStatus.IS_EMPTY:
            await send("MAP_NOT_FOUND", ctx)
            return
        if self.__status is SelStatus.IS_TOO_MUCH:
            await send("MAP_TOO_MUCH", ctx)
            return
<<<<<<< HEAD
        if self.__status == SelStatus.IS_BOOKED:
            await send("MAP_BOOKED", ctx, self.__selected.name)
            self.__status = SelStatus.IS_SELECTED
            return
        if self.__status == SelStatus.IS_SELECTION:
=======
        if self.__status is SelStatus.IS_SELECTION:
>>>>>>> b2fdf958
            await send("MAP_DISPLAY_LIST", ctx, sel=self)
            return
        # If successfully selected:
        return self.__selected

    @property
    def stringList(self):
        result = list()
        if len(self.__selection) > 0:
            for i in range(len(self.__selection)):
                result.append(f"**{str(i+1)}**: " + self.__selection[i].name)
        elif self.isSmallPool:
            for i in range(len(self.__allMaps)):
                result.append(f"**{str(i+1)}**: " + self.__allMaps[i].name)
        return result

<<<<<<< HEAD
=======
    @property
    def isSmallPool(self):
        return len(self.__allMaps) <= MAX_SELECTED

>>>>>>> b2fdf958
    @property
    def map(self):
        return self.__selected

    @property
    def id(self):
        return self.__id

    @property
    def status(self):
        return self.__status

    def confirm(self):
        if self.__status is SelStatus.IS_SELECTED:
            self.__status = SelStatus.IS_CONFIRMED
            return True
        return False

    def clean(self):
<<<<<<< HEAD
        del _mapSelectionsDict[self.__id]


class MapPool(MapSelection):
    def __init__(self, id, mapList):
        super().__init__(id)
=======
        del _mapSelectionsDict[self.__id]
>>>>>>> b2fdf958
<|MERGE_RESOLUTION|>--- conflicted
+++ resolved
@@ -29,22 +29,7 @@
     return sel
 
 
-<<<<<<< HEAD
-def names_to_maps(map_names):  # returns a list of map objects from a list of map names
-    formatted = list()
-    for map_name in map_names:
-        for map in _allMapsList:
-            if map_name.lower() in map.name.lower():
-                formatted.append(map)
-            else:
-                log.debug(f"Map named '{map_name}' could not be found and is being omitted from the formatted list")
-    return formatted
-
-
-class Map:
-=======
 class Map():
->>>>>>> b2fdf958
     def __init__(self, data):
         self.__id = data["_id"]
         self.__name = data["facility_name"]
@@ -84,7 +69,6 @@
         return name
 
 
-<<<<<<< HEAD
 def createJeagerCalObj(secretFile):
     global jaeger_cal_obj
     jaeger_cal_obj = JaegerCalendarHandler(secretFile)
@@ -94,22 +78,18 @@
     def __init__(self, secretFile):
         self._secretFile = secretFile
         self.gc = service_account(filename=secretFile)
-        self.sh = self.gc.open_by_key(cfg.general["jaeger_cal"])
-
-
-class MapSelection:
-    def __init__(self, id):
-=======
+        self.sh = self.gc.open_by_key(cfg.database["jaeger_cal"])
+
+
 class MapSelection():
     def __init__(self, id, mapList=_allMapsList):
->>>>>>> b2fdf958
         self.__id = id
         self.booked = list()
-        self.get_booked(_allMapsList)
-        self.__selection = self.select_available(names_to_maps(cfg.general["map_pool"]))
+        self.get_booked(mapList)
+        self.__selection = list()
         self.__selected = None
-<<<<<<< HEAD
-        self.__status = SelStatus.IS_SELECTION
+        self.__allMaps = mapList
+        self.__status = SelStatus.IS_EMPTY
         _mapSelectionsDict[self.__id] = self
 
     def selectFromIdList(self, ids):
@@ -180,12 +160,6 @@
             log.error(f"Uncaught exception getting booked maps from jaeger calendar\n{str(e)}")  # delete when done testing
         return
 
-=======
-        self.__allMaps = mapList
-        self.__status = SelStatus.IS_EMPTY
-        _mapSelectionsDict[self.__id] = self
-
->>>>>>> b2fdf958
     def __doSelection(self, args):
         if self.__status is SelStatus.IS_SELECTION and len(args) == 1 and args[0].isnumeric():
             index = int(args[0])
@@ -237,15 +211,11 @@
         if self.__status is SelStatus.IS_TOO_MUCH:
             await send("MAP_TOO_MUCH", ctx)
             return
-<<<<<<< HEAD
         if self.__status == SelStatus.IS_BOOKED:
             await send("MAP_BOOKED", ctx, self.__selected.name)
             self.__status = SelStatus.IS_SELECTED
             return
         if self.__status == SelStatus.IS_SELECTION:
-=======
-        if self.__status is SelStatus.IS_SELECTION:
->>>>>>> b2fdf958
             await send("MAP_DISPLAY_LIST", ctx, sel=self)
             return
         # If successfully selected:
@@ -262,13 +232,10 @@
                 result.append(f"**{str(i+1)}**: " + self.__allMaps[i].name)
         return result
 
-<<<<<<< HEAD
-=======
     @property
     def isSmallPool(self):
         return len(self.__allMaps) <= MAX_SELECTED
 
->>>>>>> b2fdf958
     @property
     def map(self):
         return self.__selected
@@ -288,13 +255,4 @@
         return False
 
     def clean(self):
-<<<<<<< HEAD
-        del _mapSelectionsDict[self.__id]
-
-
-class MapPool(MapSelection):
-    def __init__(self, id, mapList):
-        super().__init__(id)
-=======
-        del _mapSelectionsDict[self.__id]
->>>>>>> b2fdf958
+        del _mapSelectionsDict[self.__id]