--- conflicted
+++ resolved
@@ -6,12 +6,7 @@
 # Custom modules
 import modules.config as cfg
 from modules.asynchttp import request as httpRequest
-<<<<<<< HEAD
 from modules.exceptions import UnexpectedError, ElementNotFound, StatusNotAllowed, CharNotFound, CharInvalidWorld, CharMissingFaction, CharAlreadyExists, AccountNotFound, ApiNotReachable
-=======
-from modules.exceptions import UnexpectedError, ElementNotFound, CharNotFound, CharInvalidWorld, \
-    CharMissingFaction, CharAlreadyExists, ApiNotReachable
->>>>>>> 3573434f
 from modules.enumerations import PlayerStatus
 from lib import tasks
 from modules.roles import roleUpdate
@@ -234,11 +229,7 @@
         """
         updated = False
         if charList is None:
-<<<<<<< HEAD
             if self._status == PlayerStatus.IS_NOT_REGISTERED or self._hasOwnAccount:
-=======
-            if(self.__status is PlayerStatus.IS_NOT_REGISTERED or self._hasOwnAccount):
->>>>>>> 3573434f
                 updated = True
             self._igIds = [0, 0, 0]
             self._igNames = ["N/A", "N/A", "N/A"]
@@ -271,10 +262,6 @@
                   '/get/ps2:v2/character/?name.first_lower=' + iName.lower() + \
                   '&c:show=character_id,faction_id,name&c:resolve=world'
             jdata = await httpRequest(url)
-<<<<<<< HEAD
-
-=======
->>>>>>> 3573434f
             try:
                 if jdata["returned"] == 0:
                     raise CharNotFound(iName)
@@ -293,32 +280,15 @@
                         p = _namesChecking[faction - 1][currId]
                         if p != self:
                             raise CharAlreadyExists(currName, p.id)
-<<<<<<< HEAD
+                            
                     newIds[faction - 1] = currId
                     updated = updated or newIds[faction - 1] != self._igIds[faction - 1]
                     newNames[faction - 1] = jdata["character_list"][0]["name"]["first"]
             except IndexError:
-                raise UnexpectedError(
-                    "IndexError when setting player name: " + iName)  # Should not happen, we checked earlier
+                raise UnexpectedError("IndexError when setting player name: " + iName)  # Should not happen, we checked earlier
             except KeyError:
-                raise UnexpectedError(
-                    "KeyError when setting player name: " + iName)  # Don't know when this should happen either
-
-=======
-                    newIds[faction-1] = currId
-                    updated = updated or newIds[faction -
-                                                1] != self._igIds[faction-1]
-                    newNames[faction -
-                             1] = jdata["character_list"][0]["name"]["first"]
-            except IndexError:
-                # Should not happen, we checked earlier
-                raise UnexpectedError(
-                    "IndexError when setting player name: "+iName)
-            except KeyError:
-                # Don't know when this should happen either
-                raise UnexpectedError(
-                    "KeyError when setting player name: "+iName)
->>>>>>> 3573434f
+                raise UnexpectedError("KeyError when setting player name: " + iName)  # Don't know when this should happen either
+
         for i in range(len(newIds)):
             if newIds[i] == 0:
                 raise CharMissingFaction(cfg.factions[i + 1])
