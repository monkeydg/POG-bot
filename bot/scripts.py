from gspread import service_account
from numpy import array
import modules.config as cfg
from classes.players import Player, _allPlayers
from modules.database import forceUpdate, getAllPlayers, _replacePlayer, _updateMap, getAllMaps, init as dbInit
from classes.maps import _allMapsList
import requests
import json
import asyncio

LAUNCHSTR = ""  # this should be empty if your files are config.cfg and client_secret.json

cfg.getConfig(f"config{LAUNCHSTR}.cfg")
dbInit(cfg.database)


<<<<<<< HEAD
=======

class DbPlayer(Player):
    @classmethod
    def newFromData(cls, data):
        newData=dict()
        newData["name"] = data["name"]
        newData["_id"] = data["_id"]
        newData["rank"] = 1
        newData["notify"] = data["roles"]["notify"]
        newData["timeout"] = {"time" : 0, "reason" :""}
        newData["igIds"] = data["igIds"]
        newData["igNames"] = data["igNames"]
        newData["hasOwnAccount"] = data["hasOwnAccount"]
        super().newFromData(newData)

>>>>>>> b2fdf958
def pushAccounts():
    # Get all accounts
    gc = service_account(filename=f'client_secret{LAUNCHSTR}.json')
    sh = gc.open_by_key(cfg.database["accounts"])
    rawSheet = sh.get_worksheet(1)
    visibleSheet = sh.get_worksheet(0)
    sheetTab = array(rawSheet.get_all_values())

    numAccounts = sheetTab.shape[1] - 3

    accounts = list()
    pList = list()

    # Get all accounts
    for i in range(numAccounts):
        accounts.append(sheetTab[0][i + 3])
    loop = asyncio.get_event_loop()

    for acc in accounts:
        p = Player(f"_POG_ACC_{acc}", int(acc))
        pList.append(p)
        print(acc)
        charList = [f"PSBx{acc}VS", f"PSBx{acc}TR", f"PSBx{acc}NC"]
        p._hasOwnAccount = True
        loop.run_until_complete(p._addCharacters(charList))
        _replacePlayer(p)
    loop.close()


def getAllMapsFromApi():
<<<<<<< HEAD
=======

>>>>>>> b2fdf958
    url = f'http://census.daybreakgames.com/s:{cfg.general["api_key"]}/get/ps2/map_region/?c:limit=400&c:show=facility_id,facility_name,zone_id,facility_type_id'
    response = requests.get(url)
    jdata = json.loads(response.content)

    if jdata["returned"] == 0:
        print("Error")
        return

    ids = [302030, 239000, 305010, 230, 3430, 3620, 307010]
    # acan,pale,ghanan,xenotech,peris,rashnu,chac

    for mp in jdata["map_region_list"]:
        print(mp)
        mp["_id"] = int(mp.pop("facility_id"))
        mp["in_map_pool"] = mp["_id"] in ids
        mp["zone_id"] = int(mp.pop("zone_id"))
        mp["type_id"] = int(mp.pop("facility_type_id"))
<<<<<<< HEAD
    forceBasesUpdate(jdata["map_region_list"])


pushAccounts()
getAllMapsFromApi()
=======
    forceUpdate("sBases", jdata["map_region_list"])


def playersDbUpdate():
    getAllPlayers(DbPlayer)
    for p in _allPlayers.values():
        _replacePlayer(p)
>>>>>>> b2fdf958
<|MERGE_RESOLUTION|>--- conflicted
+++ resolved
@@ -14,8 +14,6 @@
 dbInit(cfg.database)
 
 
-<<<<<<< HEAD
-=======
 
 class DbPlayer(Player):
     @classmethod
@@ -31,7 +29,6 @@
         newData["hasOwnAccount"] = data["hasOwnAccount"]
         super().newFromData(newData)
 
->>>>>>> b2fdf958
 def pushAccounts():
     # Get all accounts
     gc = service_account(filename=f'client_secret{LAUNCHSTR}.json')
@@ -62,10 +59,6 @@
 
 
 def getAllMapsFromApi():
-<<<<<<< HEAD
-=======
-
->>>>>>> b2fdf958
     url = f'http://census.daybreakgames.com/s:{cfg.general["api_key"]}/get/ps2/map_region/?c:limit=400&c:show=facility_id,facility_name,zone_id,facility_type_id'
     response = requests.get(url)
     jdata = json.loads(response.content)
@@ -83,18 +76,10 @@
         mp["in_map_pool"] = mp["_id"] in ids
         mp["zone_id"] = int(mp.pop("zone_id"))
         mp["type_id"] = int(mp.pop("facility_type_id"))
-<<<<<<< HEAD
-    forceBasesUpdate(jdata["map_region_list"])
-
-
-pushAccounts()
-getAllMapsFromApi()
-=======
     forceUpdate("sBases", jdata["map_region_list"])
 
 
 def playersDbUpdate():
     getAllPlayers(DbPlayer)
     for p in _allPlayers.values():
-        _replacePlayer(p)
->>>>>>> b2fdf958
+        _replacePlayer(p)