--- conflicted
+++ resolved
@@ -153,7 +153,6 @@
 def getMatchFromDb(mId):
     m=getOneItem("matches", Match.newFromData, mId)
     _makeImage(m)
-<<<<<<< HEAD
 
 def matchesDbUpdate():
     getAllItems(DbMatch.newFromData, "matches")
@@ -171,6 +170,4 @@
         _remove(p)
 
 
-playersDbUpdate()
-=======
->>>>>>> 7b922a33
+playersDbUpdate()