--- conflicted
+++ resolved
@@ -285,15 +285,9 @@
     # Get Account sheet from drive
     AccountHander.init(f"client_secret{launchStr}.json")
 
-<<<<<<< HEAD
     # Establish connection with Jaeger Calendar and create a global object
     createJaegerCalObj(f"client_secret{launchStr}.json")
 
-    # Initialise matches channels
-    matchesInit(cfg.channels["matches"])
-
-=======
->>>>>>> 40359c5e
     # Initialise display module
     displayInit(client)
 
