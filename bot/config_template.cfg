[General]
token = # discord bot token
api_key = # planetside 2 api service key (without the s:)
command_prefix = # Symbol used to recognize a command
lobby_size = # Lobby size
<<<<<<< HEAD
sinusbot_user = # sinusbot login username
sinusbot_pass = # sinusbot login password
jaeger_cal = # id of the jaeger calendar google sheet
map_pool = # names of maps (seperated by commas without spaces)
=======
rules_msg = # id of the rule message users have to validate
>>>>>>> 3573434f

[Channels]
lobby = # id of lobby channel
register = # id of register channel
<<<<<<< HEAD
matches = # id of matches channels (seperated by commas without spaces)
results = # id of lobby channel
rules = # id of lobby channel
rules_msg = # id of the rule message users have to validate
admin_role = # id of the admin role
info_role = # id of the info role (allowed to see #rules)
registered_role = # id of the registered role (when rules are accepted)
notify_role = # id of the notify role
=======
matches = # id of matches channels (seperated by comas without spaces)
results = # id of results channel
staff = # id of staff channel
rules = # id of rules channel
muted = # id of the muted channel
>>>>>>> 3573434f

[Database]
url = # mongodb connection url
cluster = # mongodb cluster name
accounts = # id of the account google sheet

[Roles]
admin = # id of the admin role
info = # id of the info role (allowed to see #rules)
registered = # id of the registered role (when rules are accepted)
notify = # id of the notify role

[Collections]
users = # name of the mongodb user collection
sBases = # name of the mongodb base collection
<<<<<<< HEAD

[Teamspeak_Ids]
ts_lobby = # channel id here, can be viewed with a ts3 extended info plugin
ts_afk = # 
ts_match_1_picks = #
ts_match_1_team_1 = # 
ts_match_1_team_2 = # 
ts_match_2_picks = # 
ts_match_2_team_1 = # 
ts_match_2_team_2 = # 
ts_match_3_picks = # 
ts_match_3_team_1 = # 
ts_match_3_team_2 = # 

[Audio_Ids]
round_over = # audio id here, can be extracted using get_list() in ts3 module
select_factions = # 
select_map = # 
select_teams = # 
team_1_nc = # 
team_1_tr = # 
team_1_vs = # 
team_2_nc = # 
team_2_tr = # 
team_2_vs = # 
type_ready = # 
5s = # 
10s = # 
30s = # 
drop_match_1_picks = # 
drop_match_2_picks = # 
drop_match_3_picks = # 
factions_selected = # 
gelos_in_prison = # 
map_selected = # 
players_drop_channel = # 
switch_sides = # 
=======
sWeapons = # name of the mongodb weapons collection
>>>>>>> 3573434f
<|MERGE_RESOLUTION|>--- conflicted
+++ resolved
@@ -3,34 +3,25 @@
 api_key = # planetside 2 api service key (without the s:)
 command_prefix = # Symbol used to recognize a command
 lobby_size = # Lobby size
-<<<<<<< HEAD
 sinusbot_user = # sinusbot login username
 sinusbot_pass = # sinusbot login password
 jaeger_cal = # id of the jaeger calendar google sheet
 map_pool = # names of maps (seperated by commas without spaces)
-=======
 rules_msg = # id of the rule message users have to validate
->>>>>>> 3573434f
 
 [Channels]
 lobby = # id of lobby channel
 register = # id of register channel
-<<<<<<< HEAD
 matches = # id of matches channels (seperated by commas without spaces)
 results = # id of lobby channel
 rules = # id of lobby channel
+staff = # id of staff channel
+muted = # id of the muted channel
 rules_msg = # id of the rule message users have to validate
 admin_role = # id of the admin role
 info_role = # id of the info role (allowed to see #rules)
 registered_role = # id of the registered role (when rules are accepted)
 notify_role = # id of the notify role
-=======
-matches = # id of matches channels (seperated by comas without spaces)
-results = # id of results channel
-staff = # id of staff channel
-rules = # id of rules channel
-muted = # id of the muted channel
->>>>>>> 3573434f
 
 [Database]
 url = # mongodb connection url
@@ -46,7 +37,7 @@
 [Collections]
 users = # name of the mongodb user collection
 sBases = # name of the mongodb base collection
-<<<<<<< HEAD
+sWeapons = # name of the mongodb weapons collection
 
 [Teamspeak_Ids]
 ts_lobby = # channel id here, can be viewed with a ts3 extended info plugin
@@ -83,7 +74,4 @@
 gelos_in_prison = # 
 map_selected = # 
 players_drop_channel = # 
-switch_sides = # 
-=======
-sWeapons = # name of the mongodb weapons collection
->>>>>>> 3573434f
+switch_sides = # 