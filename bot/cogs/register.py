--- conflicted
+++ resolved
@@ -10,22 +10,12 @@
 from modules.enumerations import PlayerStatus
 from modules.display import channelSend, send
 from modules.tools import isAlNum
-<<<<<<< HEAD
-from modules.exceptions import UnexpectedError, ElementNotFound, CharNotFound, CharInvalidWorld, CharMissingFaction, \
-    CharAlreadyExists, ApiNotReachable
-from modules.database import update as dbUpdate
-=======
 from modules.exceptions import UnexpectedError, ElementNotFound, CharNotFound, CharInvalidWorld, CharMissingFaction, CharAlreadyExists, ApiNotReachable
->>>>>>> b2fdf958
 
 log = getLogger(__name__)
 
 
-<<<<<<< HEAD
-class RegisterCog(commands.Cog, name='register'):
-=======
 class registerCog(commands.Cog, name='register'):
->>>>>>> b2fdf958
     """
     Register cog, handle the commands from register channel
     """
@@ -33,18 +23,6 @@
     def __init__(self, client):
         self.client = client
 
-<<<<<<< HEAD
-    @commands.Cog.listener()
-    async def on_ready(self):
-        log.info('Register Cog is online')
-        return  # we don't display a message on each restart
-        try:
-            await channelSend("CHANNEL_INIT", cfg.discord_ids["register"], cfg.discord_ids["register"])
-        except AttributeError:
-            raise UnexpectedError("Invalid channel id!")
-
-=======
->>>>>>> b2fdf958
     """
     Registered Commands:
 
@@ -52,11 +30,7 @@
     """
 
     async def cog_check(self, ctx):  # Check if right channel
-<<<<<<< HEAD
-        return ctx.channel.id == cfg.discord_ids['register']
-=======
         return ctx.channel.id == cfg.channels['register']
->>>>>>> b2fdf958
 
     @commands.command(aliases=['r'])
     @commands.guild_only()
@@ -106,24 +80,15 @@
     ingameNames (str, list of str): If a list, will add each name one by one.
     If a string, will add the faction suffixes automatically.
     """
-<<<<<<< HEAD
-    if player.status == PlayerStatus.IS_PLAYING:  # Can't register if already playing
-        await send("REG_FREEZED", ctx)
-=======
     if player.status is PlayerStatus.IS_PLAYING:  # Can't register if already playing
         await send("REG_FROZEN", ctx)
->>>>>>> b2fdf958
         return
     for name in args:
         if not isAlNum(name):  # Char names are only alphanum names
             await send("INVALID_STR", ctx, name)
             return
     if len(args) == 0:  # If user did not input any arg, display their current registration status
-<<<<<<< HEAD
-        if player.status == PlayerStatus.IS_NOT_REGISTERED:
-=======
         if player.status is PlayerStatus.IS_NOT_REGISTERED:
->>>>>>> b2fdf958
             await send("REG_NOT_REGISTERED", ctx)
             return
         if player.hasOwnAccount:
@@ -131,31 +96,19 @@
             return
         await send("REG_IS_REGISTERED_NOA", ctx)
         return
-<<<<<<< HEAD
-    wasPlayerRegistered = player.status != PlayerStatus.IS_NOT_REGISTERED  # store previous status
-=======
     # store previous status
     wasPlayerRegistered = player.status is not PlayerStatus.IS_NOT_REGISTERED
->>>>>>> b2fdf958
     if len(args) == 1 or len(args) == 3:  # if 1 or 3 args
         if len(args) == 1 and args[0] == "help":  # =r help displays hel^p
             await send("REG_HELP", ctx)
             return
         try:
-<<<<<<< HEAD
-            if not await player.register(args):  # player.register return a boolean: hasTheProfileBeenUpdated
-                await send("REG_IS_REGISTERED_OWN", ctx,
-                           *player.igNames)  # if no update, say "you are already registered etc"
-                return
-            await dbUpdate(player)  # push update to db
-=======
             # player.register return a boolean: hasTheProfileBeenUpdated
             if not await player.register(args):
                 # if no update, say "you are already registered etc"
                 await send("REG_IS_REGISTERED_OWN", ctx, *player.igNames)
                 return
             await player.dbUpdate("register")  # push update to db
->>>>>>> b2fdf958
             if wasPlayerRegistered:
                 await send("REG_UPDATE_OWN", ctx, *player.igNames)
                 return
@@ -179,12 +132,7 @@
         except UnexpectedError as e:
             await send("UNKNOWN_ERROR", ctx, e.reason)
             return
-<<<<<<< HEAD
-    if len(args) == 2:
-        # if 2 args, it should be "no account", if not, invalid request. Again, check if update and push db if that's the case
-=======
     if len(args) == 2:  # if 2 args, it should be "no account", if not, invalid request. Again, check if update and push db if that's the case
->>>>>>> b2fdf958
         if args[0] == "no" and args[1] == "account":
             if not await player.register(None):
                 await send("REG_IS_REGISTERED_NOA", ctx)
