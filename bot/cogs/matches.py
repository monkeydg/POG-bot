--- conflicted
+++ resolved
@@ -25,23 +25,8 @@
     def __init__(self, client):
         self.client = client
 
-<<<<<<< HEAD
-    @commands.Cog.listener()
-    async def on_ready(self):
-        log.info('Matches Cog is online')
-        return  # we don't display a message on each restart
-        try:
-            for id in cfg.discord_ids["matches"]:
-                await channelSend("CHANNEL_INIT", id, id)
-        except AttributeError:
-            raise UnexpectedError("Invalid channel id!")
-
-    async def cog_check(self, ctx):  # Check if right channel
-        return ctx.channel.id in cfg.discord_ids['matches']
-=======
     async def cog_check(self, ctx):  # Check if right channel
         return ctx.channel.id in cfg.channels['matches']
->>>>>>> b2fdf958
 
     """
     Commands:
@@ -63,36 +48,17 @@
         if player is None:
             return
         if match.status in (MatchStatus.IS_FREE, MatchStatus.IS_RUNNING):
-<<<<<<< HEAD
-            await send("MATCH_NOT_READY", ctx, ctx.command.name)  # Edge case, will happen very rarely if not never
-=======
             # Edge case, will happen very rarely if not never
             await send("MATCH_NOT_READY", ctx, ctx.command.name)
->>>>>>> b2fdf958
             return
         if match.status in (MatchStatus.IS_WAITING, MatchStatus.IS_STARTING, MatchStatus.IS_PLAYING, MatchStatus.IS_RESULT):
             await send("PK_OVER", ctx)  # Picking process is over
             return
-<<<<<<< HEAD
-        if player.status == PlayerStatus.IS_MATCHED:
-=======
         if player.status is PlayerStatus.IS_MATCHED:
->>>>>>> b2fdf958
             await send("PK_WAIT_FOR_PICK", ctx)  # Player is to be picked soon
             return
         aPlayer = player.active
         if isinstance(aPlayer, TeamCaptain):
-<<<<<<< HEAD
-            if match.status == MatchStatus.IS_MAPPING:
-                await _map(ctx, aPlayer, args)  # map picking function
-                return
-            if aPlayer.isTurn:
-                if match.status == MatchStatus.IS_PICKING:
-                    await _pick(ctx, aPlayer, args)  # player picking function
-                    return
-                if match.status == MatchStatus.IS_FACTION:
-                    await _faction(ctx, aPlayer, args)  # faction picking function
-=======
             if match.status is MatchStatus.IS_MAPPING:
                 await _map(ctx, aPlayer, args)  # map picking function
                 return
@@ -103,7 +69,6 @@
                 if match.status is MatchStatus.IS_FACTION:
                     # faction picking function
                     await _faction(ctx, aPlayer, args)
->>>>>>> b2fdf958
                     return
                 await send("UNKNOWN_ERROR", ctx, "Unknown match state")
                 return
@@ -122,8 +87,6 @@
 
     @commands.command()
     @commands.guild_only()
-<<<<<<< HEAD
-=======
     async def resign(self,ctx):
         match = getMatch(ctx.channel.id)
         player = await _testPlayer(ctx, match)
@@ -150,22 +113,12 @@
 
     @commands.command()
     @commands.guild_only()
->>>>>>> b2fdf958
     async def ready(self, ctx):  # when ready
         match = getMatch(ctx.channel.id)
         player = await _testPlayer(ctx, match)
         if player is None:
             return
         if match.status in (MatchStatus.IS_STARTING, MatchStatus.IS_PLAYING, MatchStatus.IS_RESULT):
-<<<<<<< HEAD
-            await send("MATCH_ALREADY", ctx, ctx.command.name)  # match not ready for this command
-            return
-        if match.status != MatchStatus.IS_WAITING:
-            await send("MATCH_NOT_READY", ctx, ctx.command.name)  # match not ready for this command
-            return
-        aPlayer = player.active
-        # Getting the "active" version of the player (version when player is in matched, more data inside)
-=======
             # match not ready for this command
             await send("MATCH_ALREADY", ctx, ctx.command.name)
             return
@@ -175,7 +128,6 @@
             return
         # Getting the "active" version of the player (version when player is in matched, more data inside)
         aPlayer = player.active
->>>>>>> b2fdf958
         if isinstance(aPlayer, TeamCaptain):
             if aPlayer.isTurn:
                 result = aPlayer.match.onTeamReady(aPlayer.team)
@@ -202,15 +154,6 @@
     try:
         player = getPlayer(ctx.author.id)
     except ElementNotFound:
-<<<<<<< HEAD
-        await send("EXT_NOT_REGISTERED", ctx, cfg.discord_ids["register"])  # player not registered
-        return
-    if player.status in (PlayerStatus.IS_NOT_REGISTERED, PlayerStatus.IS_REGISTERED, PlayerStatus.IS_LOBBIED):
-        await send("PK_NO_LOBBIED", ctx, cfg.discord_ids["lobby"])  # if player not in match
-        return
-    if player.match.id != match.id:
-        await send("PK_WRONG_CHANNEL", ctx, player.match.id)  # if player not in the right match channel
-=======
         # player not registered
         await send("EXT_NOT_REGISTERED", ctx,  cfg.channels["register"])
         return
@@ -221,7 +164,6 @@
     if player.match.id != match.id:
         # if player not in the right match channel
         await send("PK_WRONG_CHANNEL", ctx,  player.match.id)
->>>>>>> b2fdf958
         return
     return player
 
@@ -239,16 +181,6 @@
     try:
         picked = getPlayer(ctx.message.mentions[0].id)
     except ElementNotFound:
-<<<<<<< HEAD
-        await send("PK_INVALID", ctx)  # player isn't even registered in the system...
-        return
-    match = captain.match
-    if picked.status == PlayerStatus.IS_MATCHED and picked.match.id == match.id:
-        newPicker = match.pick(captain.team, picked)
-        # this function return the next picker and triggers next step if everyone is already picked
-        if match.status == MatchStatus.IS_FACTION:
-            await send("PK_OK_2", ctx, match=match)  # Don't mention next picker
-=======
         # player isn't even registered in the system...
         await send("PK_INVALID", ctx)
         return
@@ -259,7 +191,6 @@
         if match.status is MatchStatus.IS_FACTION:
             # Don't mention next picker
             await send("PK_OK_2", ctx, match=match)
->>>>>>> b2fdf958
             return
         await send("PK_OK", ctx, newPicker.mention, match=match)
         return
@@ -270,15 +201,6 @@
     """ Actual faction pick function
     """
     if len(args) != 1:
-<<<<<<< HEAD
-        await send("PK_NOT_VALID_FACTION", ctx)  # no faction is in two words...
-        return
-    if len(ctx.message.mentions) != 0:
-        await send("PK_FACTION_NOT_PLAYER", ctx)  # Don't want a mentioned player
-        return
-    if not isAlNum(args[0]):
-        await send("INVALID_STR", ctx, args[0])  # needs to be only alphanum chars
-=======
         # no faction is in two words...
         await send("PK_NOT_VALID_FACTION", ctx)
         return
@@ -289,14 +211,12 @@
     if not isAlNum(args[0]):
         # needs to be only alphanum chars
         await send("INVALID_STR", ctx, args[0])
->>>>>>> b2fdf958
         return
     try:
         ts3bot = which_bot(ctx.channel.id)
         team = captain.team
         newPicker = captain.match.factionPick(team, args[0].upper())
-<<<<<<< HEAD
-        if captain.match.status != MatchStatus.IS_FACTION:
+        if captain.match.status is not MatchStatus.IS_FACTION:
             await send("PK_FACTION_OK", ctx, team.name, cfg.factions[team.faction])  # faction picked
             if cfg.factions[team.faction] == "VS":  # Team 1 VS
                 ts3bot.enqueue(cfg.audio_ids["team_1_vs"])
@@ -307,15 +227,6 @@
             return
         if newPicker == captain:
             await send("PK_FACTION_ALREADY", ctx, newPicker.mention)  # faction already picked
-=======
-        if captain.match.status is not MatchStatus.IS_FACTION:
-            # faction picked
-            await send("PK_FACTION_OK", ctx, team.name, cfg.factions[team.faction])
-            return
-        if newPicker == captain:
-            # faction already picked
-            await send("PK_FACTION_ALREADY", ctx, newPicker.mention)
->>>>>>> b2fdf958
             return
         await send("PK_FACTION_OK_NEXT", ctx, team.name, cfg.factions[team.faction], newPicker.mention)
         if cfg.factions[team.faction] == "VS":  # Team 2 VS
@@ -352,16 +263,9 @@
         ts3.bot1.move(team_channels[0])
         ts3.bot2.move(team_channels[1])
         return
-<<<<<<< HEAD
-    await sel.doSelectionProcess(ctx, args)  # Handle the actual map selection
-    newPicker = match.pickMap(captain)
-    if newPicker != captain:
-        await send("PK_MAP_OK_CONFIRM", ctx, sel.map.name, newPicker.mention)
-=======
     # Handle the actual map selection
     map = await sel.doSelectionProcess(ctx, args)
     if map is not None:
         newPicker = match.pickMap(captain)
         if newPicker != captain:
-            await send("PK_MAP_OK_CONFIRM", ctx, sel.map.name, newPicker.mention)
->>>>>>> b2fdf958
+            await send("PK_MAP_OK_CONFIRM", ctx, sel.map.name, newPicker.mention)