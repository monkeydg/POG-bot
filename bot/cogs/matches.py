from discord.ext import commands
from asyncio import sleep
from logging import getLogger

import modules.config as cfg
from modules.ts3 import getTs3Bots
from modules.display import send, channelSend
from modules.tools import isAlNum
from modules.exceptions import ElementNotFound

from classes.players import TeamCaptain, ActivePlayer, PlayerStatus, getPlayer

from matches import getMatch, which_bot, which_team_channels
from modules.enumerations import MatchStatus, SelStatus
from modules.census import getOfflinePlayers
from classes.accounts import getNotReadyPlayers

log = getLogger(__name__)


class MatchesCog(commands.Cog, name='matches'):
    """
    Register cog, handle the commands in matches channels
    """

    def __init__(self, client):
        self.client = client

    async def cog_check(self, ctx):  # Check if right channel
        return ctx.channel.id in cfg.channels['matches']

    """
    Commands:

    =pick
    =match
    =ready
    """

    @commands.command(aliases=['p'])
    @commands.guild_only()
    @commands.max_concurrency(number=1, wait=True)
    async def pick(self, ctx, *args):
        match = getMatch(ctx.channel.id)
        if len(args) == 1 and args[0] == "help":
            await send("PK_HELP", ctx)  # =p help shows the help
            return
        player = await _testPlayer(ctx, match)
        if player is None:
            return
        if match.status in (MatchStatus.IS_FREE, MatchStatus.IS_RUNNING):
            # Edge case, will happen very rarely if not never
            await send("MATCH_NOT_READY", ctx, ctx.command.name)
            return
        if match.status in (MatchStatus.IS_STARTING, MatchStatus.IS_PLAYING, MatchStatus.IS_RESULT):
            await send("PK_OVER", ctx)  # Picking process is over
            return
        if player.status is PlayerStatus.IS_MATCHED:
            await send("PK_WAIT_FOR_PICK", ctx)  # Player is to be picked soon
            return
        aPlayer = player.active
        if isinstance(aPlayer, TeamCaptain):
            if match.status is MatchStatus.IS_MAPPING:
                await _map(ctx, aPlayer, args)  # map picking function
                return
            if match.status is MatchStatus.IS_WAITING:
                if match.roundNo == 1:
                    await _factionChange(ctx, aPlayer, args)
                    return
                await send("PK_OVER", ctx)  # Picking process is over
                return
            if aPlayer.isTurn:
                if match.status is MatchStatus.IS_PICKING:
                    await _pick(ctx, aPlayer, args)  # player picking function
                    return
                if match.status is MatchStatus.IS_FACTION:
                    # faction picking function
                    await _faction(ctx, aPlayer, args)
                    return
                await send("UNKNOWN_ERROR", ctx, "Unknown match state")  # Should never happen
                return
            await send("PK_NOT_TURN", ctx)
            return
        await send("PK_NOT_CAPTAIN", ctx)

    @commands.command(aliases=['m'])
    @commands.guild_only()
    async def match(self, ctx):  # list the current team comp
        match = getMatch(ctx.channel.id)
        if match.status not in (MatchStatus.IS_FREE, MatchStatus.IS_RUNNING):
            await send("PK_SHOW_TEAMS", ctx, match=match)
            return
        await send("MATCH_NO_MATCH", ctx, ctx.command.name)

    @commands.command()
    @commands.guild_only()
    async def resign(self, ctx):
        match = getMatch(ctx.channel.id)
        player = await _testPlayer(ctx, match)
        if player is None:
            return
        if match.status in (MatchStatus.IS_FREE, MatchStatus.IS_RUNNING):
            await send("MATCH_NOT_READY", ctx, ctx.command.name)
            return
        if match.status is not MatchStatus.IS_PICKING:
            await send("MATCH_NO_COMMAND", ctx, ctx.command.name)
            return
        if player.status is PlayerStatus.IS_MATCHED:
            await send("PK_WAIT_FOR_PICK", ctx)
            return
        aPlayer = player.active
        if not isinstance(aPlayer, TeamCaptain):
            await send("PK_NOT_CAPTAIN", ctx)
            return
        team = aPlayer.team
        if match.resign(aPlayer):
            await send("PK_RESIGNED", ctx, team.captain.mention, team.name)
            await send("MATCH_SHOW_PICKS", ctx, match.teams[0].captain.mention, match=match)
        else:
            await send("PK_PICK_STARTED", ctx)

    @commands.command(aliases=['rdy'])
    @commands.guild_only()
    async def ready(self, ctx):  # when ready
        match = getMatch(ctx.channel.id)
        player = await _testPlayer(ctx, match)
        if player is None:
            return
        if match.status in (MatchStatus.IS_STARTING, MatchStatus.IS_PLAYING, MatchStatus.IS_RESULT):
            # match not ready for this command
            await send("MATCH_ALREADY", ctx, ctx.command.name)
            return
        if match.status is not MatchStatus.IS_WAITING:
            # match not ready for this command
            await send("MATCH_NOT_READY", ctx, ctx.command.name)
            return
        # Getting the "active" version of the player (version when player is in matched, more data inside)
        aPlayer = player.active
        if isinstance(aPlayer, TeamCaptain):
            if aPlayer.isTurn:
                result = getNotReadyPlayers(aPlayer.team)
                if len(result) != 0:
                    await send("MATCH_PLAYERS_NOT_READY", ctx, aPlayer.team.name, " ".join(p.mention for p in result))
                    return
                result = await getOfflinePlayers(aPlayer.team)
                if len(result) != 0:
                    await send("MATCH_PLAYERS_OFFLINE", ctx, aPlayer.team.name, " ".join(p.mention for p in result), pList=result)
                    return
                match.onTeamReady(aPlayer.team)
                await send("MATCH_TEAM_READY", ctx, aPlayer.team.name, match=match)
                return
            aPlayer.isTurn = True
            await send("MATCH_TEAM_UNREADY", ctx, aPlayer.team.name, match=match)
            return
        await send("PK_NOT_CAPTAIN", ctx)

    @commands.command()
    @commands.guild_only()
    async def squittal(self, ctx):
        match = getMatch(ctx.channel.id)
        if match.status not in (MatchStatus.IS_WAITING, MatchStatus.IS_STARTING, MatchStatus.IS_PLAYING, MatchStatus.IS_RESULT):
            await send("MATCH_NOT_READY", ctx, ctx.command.name)
            return
        await send("SC_PLAYERS_STRING", ctx, "\n".join(tm.igString for tm in match.teams))


def setup(client):
    client.add_cog(MatchesCog(client))


async def _testPlayer(ctx, match):
    """ Test if the player is in position to issue a match command
        Returns the player object if yes, None if not
    """

    try:
        player = getPlayer(ctx.author.id)
    except ElementNotFound:
        # player not registered
        await send("EXT_NOT_REGISTERED", ctx,  cfg.channels["register"])
        return
    if player.status in (PlayerStatus.IS_NOT_REGISTERED, PlayerStatus.IS_REGISTERED, PlayerStatus.IS_LOBBIED):
        # if player not in match
        await send("PK_NO_LOBBIED", ctx,  cfg.channels["lobby"])
        return
    if player.match.id != match.id:
        # if player not in the right match channel
        await send("PK_WRONG_CHANNEL", ctx,  player.match.id)
        return
    return player


async def _pick(ctx, captain, args):
    """ Actual player pick function
    """

    if len(ctx.message.mentions) == 0:
        await send("PK_NO_ARG", ctx)  # no player mentioned
        return
    if len(ctx.message.mentions) > 1:
        await send("PK_TOO_MUCH", ctx)  # we want only one player mentioned
        return
    try:
        picked = getPlayer(ctx.message.mentions[0].id)
    except ElementNotFound:
        # player isn't even registered in the system...
        await send("PK_INVALID", ctx)
        return
    match = captain.match
    if picked.status is PlayerStatus.IS_MATCHED and picked.match.id == match.id:
        # this function return the next picker and triggers next step if everyone is already picked
        newPicker = match.pick(captain.team, picked)
        if match.status is MatchStatus.IS_FACTION:
            # Don't mention next picker
            await send("PK_OK_2", ctx, match=match)
            return
        await send("PK_OK", ctx, newPicker.mention, match=match)
        return
    await send("PK_INVALID", ctx)


async def _faction(ctx, captain, args):
    """ Actual faction pick function
    """
    isFaction = await _factionCheck(ctx, args)
    if not isFaction:
        return
    try:
        ts3bot = which_bot(ctx.channel.id)
        team = captain.team
        newPicker = captain.match.factionPick(team, args[0])
        if captain.match.status is not MatchStatus.IS_FACTION:
            await send("PK_FACTION_OK", ctx, team.name, cfg.factions[team.faction])  # faction picked
            if cfg.factions[team.faction] == "VS":  # Team 1 VS
                ts3bot.enqueue(cfg.audio_ids["team_1_vs"])
            elif cfg.factions[team.faction] == "NC":  # Team 1 NC
                ts3bot.enqueue(cfg.audio_ids["team_1_nc"])
            elif cfg.factions[team.faction] == "TR":  # Team 1 TR
                ts3bot.enqueue(cfg.audio_ids["team_1_tr"])
            return
        if newPicker == captain:
<<<<<<< HEAD
            await send("PK_FACTION_ALREADY", ctx, newPicker.mention)  # faction already picked
=======
            # faction already picked
            await send("PK_FACTION_ALREADY", ctx)
>>>>>>> 40359c5e
            return
        await send("PK_FACTION_OK_NEXT", ctx, team.name, cfg.factions[team.faction], newPicker.mention)
        if cfg.factions[team.faction] == "VS":  # Team 2 VS
            ts3bot.enqueue(cfg.audio_ids["team_2_vs"])
        elif cfg.factions[team.faction] == "NC":  # Team 2 NC
            ts3bot.enqueue(cfg.audio_ids["team_2_nc"])
        elif cfg.factions[team.faction] == "TR":  # Team 2 TR
            ts3bot.enqueue(cfg.audio_ids["team_2_tr"])
    except KeyError:
        await send("PK_NOT_VALID_FACTION", ctx)

async def _factionChange(ctx, captain, args):
    isFaction = await _factionCheck(ctx, args)
    if not isFaction:
        return
    team = captain.team
    if not captain.isTurn:
        await send("PK_OVER_READY", ctx)
        return
    try:
        if captain.match.factionChange(team, args[0]):
            await send("PK_FACTION_CHANGED", ctx, team.name, cfg.factions[team.faction])
            return
        await send("PK_FACTION_ALREADY", ctx)
        return
    except KeyError:
        await send("PK_NOT_VALID_FACTION", ctx)

async def _map(ctx, captain, args):
    sel = captain.match.mapSelector
    match = captain.match
    if len(args) == 1 and args[0] == "confirm":
        if sel.status is not SelStatus.IS_SELECTED:
            await send("PK_NO_MAP", ctx)
            return
        if not captain.isTurn:
            await send("PK_NOT_TURN", ctx)
            return
        match.confirmMap()
        await send("MATCH_MAP_SELECTED", ctx, sel.map.name)
        ts3bot = which_bot(ctx.channel.id)
        # ts3: map selected
        ts3bot.enqueue(cfg.audio_ids["map_selected"])
        # ts3: players drop to team channels
        await sleep(ts3bot.get_duration(cfg.audio_ids["map_selected"]))
        ts3bot.enqueue(cfg.audio_ids["players_drop_channel"])
        # ts3: move bots to team channels:
        await sleep(ts3bot.get_duration(cfg.audio_ids["players_drop_channel"]))
        team_channels = which_team_channels(ctx.channel.id)
        getTs3Bots()[0].move(team_channels[0])
        getTs3Bots()[1].move(team_channels[1])
        return
    # Handle the actual map selection
    map = await sel.doSelectionProcess(ctx, args)
    if map is not None:
        newPicker = match.pickMap(captain)
        if newPicker != captain:
            await send("PK_MAP_OK_CONFIRM", ctx, sel.map.name, newPicker.mention)

async def _factionCheck(ctx, args):
    if len(args) != 1:
        # no faction is in two words...
        await send("PK_NOT_VALID_FACTION", ctx)
        return False
    if len(ctx.message.mentions) != 0:
        # Don't want a mentioned player
        await send("PK_FACTION_NOT_PLAYER", ctx)
        return False
    if not isAlNum(args[0]):
        # needs to be only alphanum chars
        await send("INVALID_STR", ctx, args[0])
        return False
    return True<|MERGE_RESOLUTION|>--- conflicted
+++ resolved
@@ -239,12 +239,8 @@
                 ts3bot.enqueue(cfg.audio_ids["team_1_tr"])
             return
         if newPicker == captain:
-<<<<<<< HEAD
-            await send("PK_FACTION_ALREADY", ctx, newPicker.mention)  # faction already picked
-=======
             # faction already picked
             await send("PK_FACTION_ALREADY", ctx)
->>>>>>> 40359c5e
             return
         await send("PK_FACTION_OK_NEXT", ctx, team.name, cfg.factions[team.faction], newPicker.mention)
         if cfg.factions[team.faction] == "VS":  # Team 2 VS
