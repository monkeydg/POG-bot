--- conflicted
+++ resolved
@@ -1,11 +1,6 @@
 from discord.ext import commands
 import discord
 from logging import getLogger
-<<<<<<< HEAD
-=======
-
-from asyncio import sleep
->>>>>>> 234af9ea
 
 import modules.config as cfg
 from modules import ts3
@@ -20,10 +15,6 @@
 from modules.enumerations import MatchStatus, SelStatus
 
 log = getLogger(__name__)
-<<<<<<< HEAD
-=======
-
->>>>>>> 234af9ea
 
 class MatchesCog(commands.Cog, name='matches'):
     """
@@ -35,14 +26,8 @@
 
     @commands.Cog.listener()
     async def on_ready(self):
-<<<<<<< HEAD
-        log.info('Matches Cog is online')
-        return # we don't display a message on each restart
-=======
-
         log.info('Matches Cog is online')
         return  # we don't display a message on each restart
->>>>>>> 234af9ea
         try:
             for id in cfg.discord_ids["matches"]:
                 await channelSend("CHANNEL_INIT", id, id)
