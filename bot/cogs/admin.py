from discord.ext import commands
from logging import getLogger
from datetime import datetime as dt

import modules.config as cfg
from modules.enumerations import SelStatus, MatchStatus, PlayerStatus
from modules.display import send, channelSend
from modules.exceptions import ElementNotFound, DatabaseError
from modules.database import removePlayer as dbRemove
from modules.loader import lockAll, unlockAll, isAllLocked
from modules.roles import forceInfo, roleUpdate, isAdmin, permsMuted, channelFreeze

from classes.players import removePlayer, getPlayer, Player, TeamCaptain

from matches import clearLobby, getMatch, getAllNamesInLobby, removeFromLobby


log = getLogger(__name__)


class AdminCog(commands.Cog, name='admin'):
    """
    Register cog, handle the admin commands
    """

    def __init__(self, client):
        self.client = client

    async def cog_check(self, ctx):
        return isAdmin(ctx.author)

    """
    Admin Commands

    =clear (clear lobby or match)
    =map (select a map)

    """

    @commands.command()
    @commands.guild_only()
    async def clear(self, ctx):
        if ctx.channel.id == cfg.channels["lobby"]:  # clear lobby
            if clearLobby():
                await send("LB_CLEARED", ctx, namesInLobby=getAllNamesInLobby())
                return
            await send("LB_EMPTY", ctx)
            return
        # clear a match channel
        if ctx.channel.id in cfg.channels["matches"]:
            match = getMatch(ctx.channel.id)
            if match.status is MatchStatus.IS_FREE:
                await send("MATCH_NO_MATCH", ctx, ctx.command.name)
                return
            if match.status in (MatchStatus.IS_STARTING, MatchStatus.IS_RESULT, MatchStatus.IS_RUNNING):
                await send("MATCH_NO_COMMAND", ctx, ctx.command.name)
                return
            await send("MATCH_CLEAR", ctx)
            await match.clear()
            await send("MATCH_CLEARED", ctx)
            return
        await send("WRONG_CHANNEL_2", ctx, ctx.command.name, f"<#{ctx.channel.id}>")

    @commands.command()
    @commands.guild_only()
    async def map(self, ctx, *args):
        channelId = ctx.channel.id
        if channelId not in cfg.channels["matches"]:
            await send("WRONG_CHANNEL", ctx, ctx.command.name, " channels " + ", ".join(f'<#{id}>' for id in cfg.channels["matches"]))
            return
        match = getMatch(ctx.channel.id)
        if match.status is MatchStatus.IS_FREE:
            await send("MATCH_NO_MATCH", ctx, ctx.command.name)
            return
        if match.status in (MatchStatus.IS_STARTING, MatchStatus.IS_PLAYING, MatchStatus.IS_RESULT, MatchStatus.IS_RUNNING):
            await send("MATCH_NO_COMMAND", ctx, ctx.command.name)
            return
        sel = match.mapSelector
        # Handle the actual map selection
        await sel.doSelectionProcess(ctx, args)
        if sel.status is SelStatus.IS_SELECTED:
            match.confirmMap()
            await send("MATCH_MAP_SELECTED", ctx, sel.map.name)

    @commands.command()
    @commands.guild_only()
    async def unregister(self, ctx):
        player = await _removeChecks(ctx, cfg.channels["register"])
        if player is None:
            return
        if player.status is PlayerStatus.IS_LOBBIED:
            removeFromLobby(player)
            await channelSend("RM_LOBBY", cfg.channels["lobby"], player.mention, namesInLobby=getAllNamesInLobby())
        if player.status in (PlayerStatus.IS_REGISTERED, PlayerStatus.IS_NOT_REGISTERED):
            try:
                await dbRemove(player)
            except DatabaseError:
                pass  # ignored if not yet in db
            await forceInfo(player.id)
            removePlayer(player)
            await send("RM_OK", ctx)
            return
        await send("RM_IN_MATCH", ctx)
    
    @commands.command()
    @commands.guild_only()
    async def remove(self, ctx):
        player = await _removeChecks(ctx, cfg.channels["lobby"])
        if player is None:
            return
        if player.status is PlayerStatus.IS_LOBBIED:
            removeFromLobby(player)
            await channelSend("RM_LOBBY", cfg.channels["lobby"], player.mention, namesInLobby=getAllNamesInLobby())
            return
        await send("RM_NOT_LOBBIED", ctx)
    
    @commands.command()
    @commands.guild_only()
    async def demote(self, ctx):
        player = await _removeChecks(ctx, cfg.channels["matches"])
        if player is None:
            return
        if player.status is not PlayerStatus.IS_PICKED:
            await send("RM_DEMOTE_NO", ctx)
            return
        match = getMatch(ctx.channel.id)
        if player.match.id != match.id:
            await send("PK_WRONG_CHANNEL", ctx,  player.match.id)
            return
        aPlayer = player.active
        if not isinstance(aPlayer, TeamCaptain):
            await send("RM_DEMOTE_NO", ctx)
            return
        team = aPlayer.team
        if match.resign(aPlayer):
            await send("RM_DEMOTE_OK", ctx, team.captain.mention, team.name)
        else:
            await send("RM_DEMOTE_PICKING", ctx)

    @commands.command()
    @commands.guild_only()
    async def timeout(self, ctx, *args):
        if len(args) == 0:
            await send("RM_TIMEOUT_HELP", ctx)
            return
        if len(args) == 1 and args[0] == "help":
            await send("RM_TIMEOUT_HELP", ctx)
            return
        if len(ctx.message.mentions) != 1:
            await send("RM_MENTION_ONE", ctx)
            return
        try:
            player = getPlayer(ctx.message.mentions[0].id)
        except ElementNotFound:
            # player isn't even registered in the system...
            player = Player(ctx.message.mentions[0].id, ctx.message.mentions[0].name)
            return
        if player.status is PlayerStatus.IS_LOBBIED:
            removeFromLobby(player)
            await channelSend("RM_LOBBY", cfg.channels["lobby"], player.mention, namesInLobby=getAllNamesInLobby())
        if player.status not in (PlayerStatus.IS_REGISTERED, PlayerStatus.IS_NOT_REGISTERED):
            await send("RM_IN_MATCH", ctx)
            return
        if len(args) == 1:
            if player.isTimeout:
                await send("RM_TIMEOUT_INFO", ctx, dt.utcfromtimestamp(player.timeout).strftime("%Y-%m-%d %H:%M UTC"))
                return
            await roleUpdate(player)
            await permsMuted(False, player.id)
            await send("RM_TIMEOUT_NO", ctx)
            return
        # =timeout @player remove
        if len(args) == 2 and args[1] == 'remove':
            if not player.isTimeout:
                await send("RM_TIMEOUT_ALREADY", ctx)
                return
            player.timeout = 0
            await player.dbUpdate("timeout")
            await send("RM_TIMEOUT_FREE", ctx, player.mention)
            await roleUpdate(player)
            await permsMuted(False, player.id)
            return
        # Check if command is correct (=timeout @player 12 d)
        if len(args) != 3:
            await send("RM_TIMEOUT_INVALID", ctx)
            return
        if args[2] in ['d', 'day', 'days']:
            time = 86400
        elif args[2] in ['h', 'hour', 'hours']:
            time = 3600
        elif args[2] in ['m', 'min', 'mins', 'minute', 'minutes'] :
            time = 60
        else:
            await send("RM_TIMEOUT_INVALID", ctx)
            return
        try:
            time *= int(args[1])
            if time == 0:
                raise ValueError
        except ValueError:
            await send("RM_TIMEOUT_INVALID", ctx)
            return
        endTime = int(dt.timestamp(dt.now()))+time
        player.timeout = endTime
        await roleUpdate(player)
        await player.dbUpdate("timeout")
        await permsMuted(True, player.id)
        await send("RM_TIMEOUT", ctx, player.mention, dt.utcfromtimestamp(endTime).strftime("%Y-%m-%d %H:%M UTC"))
        



    @commands.command()
    @commands.guild_only()
    async def pog(self, ctx, *args):
        if len(args) == 0:
            await send("BOT_VERSION", ctx, cfg.VERSION, isAllLocked())
            return
        arg = args[0]
        if arg == "version":
            await send("BOT_VERSION", ctx, cfg.VERSION, isAllLocked())
            return
        if arg == "lock":
            if isAllLocked():
                await send("BOT_ALREADY", ctx, "locked")
                return
            lockAll(self.client)
            await send("BOT_LOCKED", ctx)
            return
        if arg == "unlock":
            if not isAllLocked():
                await send("BOT_ALREADY", ctx, "unlocked")
                return
            unlockAll(self.client)
            await send("BOT_UNLOCKED", ctx)
            return
        await send("WRONG_USAGE", ctx, ctx.command.name)

    @commands.command()
    @commands.guild_only()
    async def channel(self, ctx, *args):
        if ctx.channel.id not in [cfg.channels["register"], cfg.channels["lobby"], *cfg.channels["matches"]]:
            await send("WRONG_CHANNEL_2", ctx, ctx.command.name, f"<#{ctx.channel.id}>")
            return
        if len(args) == 1:
            arg = args[0]
            if arg == "freeze":
<<<<<<< HEAD
                ov_notify.send_messages = False
                ov_registered.send_messages = False
                await ctx.channel.set_permissions(notify, overwrite=ov_notify)
                await ctx.channel.set_permissions(registered, overwrite=ov_registered)
                await send("BOT_FROZEN", ctx)
                return
            if arg == "unfreeze":
                ov_notify.send_messages = True
                ov_registered.send_messages = True
                await ctx.channel.set_permissions(notify, overwrite=ov_notify)
                await ctx.channel.set_permissions(registered, overwrite=ov_registered)
=======
                await channelFreeze(True, ctx.channel.id)
                await send("BOT_FROZEN", ctx)
                return
            if arg == "unfreeze":
                await channelFreeze(False, ctx.channel.id)
>>>>>>> 3573434f
                await send("BOT_UNFROZEN", ctx)
                return
        await send("WRONG_USAGE", ctx, ctx.command.name)


def setup(client):
    client.add_cog(AdminCog(client))

async def _removeChecks(ctx, channels):
    if not isinstance(channels, list):
        channels = [channels]
    if ctx.channel.id not in channels:
        await send("WRONG_CHANNEL", ctx, ctx.command.name, ", ".join(f"<#{cId}>" for cId in channels))
        return
    if len(ctx.message.mentions) != 1:
        await send("RM_MENTION_ONE", ctx)
        return
    try:
        player = getPlayer(ctx.message.mentions[0].id)
    except ElementNotFound:
        # player isn't even registered in the system...
        await send("RM_NOT_IN_DB", ctx)
        return
    return player<|MERGE_RESOLUTION|>--- conflicted
+++ resolved
@@ -245,25 +245,11 @@
         if len(args) == 1:
             arg = args[0]
             if arg == "freeze":
-<<<<<<< HEAD
-                ov_notify.send_messages = False
-                ov_registered.send_messages = False
-                await ctx.channel.set_permissions(notify, overwrite=ov_notify)
-                await ctx.channel.set_permissions(registered, overwrite=ov_registered)
-                await send("BOT_FROZEN", ctx)
-                return
-            if arg == "unfreeze":
-                ov_notify.send_messages = True
-                ov_registered.send_messages = True
-                await ctx.channel.set_permissions(notify, overwrite=ov_notify)
-                await ctx.channel.set_permissions(registered, overwrite=ov_registered)
-=======
                 await channelFreeze(True, ctx.channel.id)
                 await send("BOT_FROZEN", ctx)
                 return
             if arg == "unfreeze":
                 await channelFreeze(False, ctx.channel.id)
->>>>>>> 3573434f
                 await send("BOT_UNFROZEN", ctx)
                 return
         await send("WRONG_USAGE", ctx, ctx.command.name)
