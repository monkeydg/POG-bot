--- conflicted
+++ resolved
@@ -228,10 +228,6 @@
         await player.dbUpdate("timeout")
         await permsMuted(True, player.id)
         await send("RM_TIMEOUT", ctx, player.mention, dt.utcfromtimestamp(endTime).strftime("%Y-%m-%d %H:%M UTC"))
-<<<<<<< HEAD
-=======
-
->>>>>>> 40359c5e
 
     @commands.command()
     @commands.guild_only()
