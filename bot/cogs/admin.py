--- conflicted
+++ resolved
@@ -8,14 +8,10 @@
 from modules.exceptions import ElementNotFound, DatabaseError
 from modules.database import removePlayer as dbRemove
 from modules.loader import lockAll, unlockAll, isAllLocked
-<<<<<<< HEAD
-from classes.players import removePlayer, getPlayer
-=======
 from modules.roles import forceInfo, roleUpdate, isAdmin, permsMuted, channelFreeze
 
 from classes.players import removePlayer, getPlayer, Player, TeamCaptain
 
->>>>>>> b2fdf958
 from matches import clearLobby, getMatch, getAllNamesInLobby, removeFromLobby
 
 
@@ -44,22 +40,14 @@
     @commands.command()
     @commands.guild_only()
     async def clear(self, ctx):
-<<<<<<< HEAD
-        if ctx.channel.id == cfg.discord_ids["lobby"]:  # clear lobby
-=======
         if ctx.channel.id == cfg.channels["lobby"]:  # clear lobby
->>>>>>> b2fdf958
             if clearLobby():
                 await send("LB_CLEARED", ctx, namesInLobby=getAllNamesInLobby())
                 return
             await send("LB_EMPTY", ctx)
             return
-<<<<<<< HEAD
-        if ctx.channel.id in cfg.discord_ids["matches"]:  # clear a match channel
-=======
         # clear a match channel
         if ctx.channel.id in cfg.channels["matches"]:
->>>>>>> b2fdf958
             match = getMatch(ctx.channel.id)
             if match.status is MatchStatus.IS_FREE:
                 await send("MATCH_NO_MATCH", ctx, ctx.command.name)
@@ -88,14 +76,9 @@
             await send("MATCH_NO_COMMAND", ctx, ctx.command.name)
             return
         sel = match.mapSelector
-<<<<<<< HEAD
-        await sel.doSelectionProcess(ctx, args)  # Handle the actual map selection
-        if sel.status == SelStatus.IS_SELECTED:
-=======
         # Handle the actual map selection
         await sel.doSelectionProcess(ctx, args)
         if sel.status is SelStatus.IS_SELECTED:
->>>>>>> b2fdf958
             match.confirmMap()
             await send("MATCH_MAP_SELECTED", ctx, sel.map.name)
 
@@ -169,34 +152,14 @@
         try:
             player = getPlayer(ctx.message.mentions[0].id)
         except ElementNotFound:
-<<<<<<< HEAD
-            await send("RM_NOT_IN_DB", ctx)  # player isn't even registered in the system...
-=======
             # player isn't even registered in the system...
             player = Player(ctx.message.mentions[0].id, ctx.message.mentions[0].name)
->>>>>>> b2fdf958
             return
         if player.status is PlayerStatus.IS_LOBBIED:
             removeFromLobby(player)
-<<<<<<< HEAD
-            await channelSend("RM_LOBBY", cfg.discord_ids["lobby"], player.mention, namesInLobby=getAllNamesInLobby())
-        if player.status in (PlayerStatus.IS_REGISTERED, PlayerStatus.IS_NOT_REGISTERED):
-            try:
-                await remove(player)
-            except DatabaseError:
-                pass  # ignored if not yet in db
-            memb = ctx.author.guild.get_member(player.id)
-            removePlayer(player)
-            notify = memb.guild.get_role(cfg.discord_ids["notify_role"])
-            registered = memb.guild.get_role(cfg.discord_ids["registered_role"])
-            await memb.remove_roles(notify)
-            await memb.remove_roles(registered)
-            await send("RM_OK", ctx)
-=======
             await channelSend("RM_LOBBY", cfg.channels["lobby"], player.mention, namesInLobby=getAllNamesInLobby())
         if player.status not in (PlayerStatus.IS_REGISTERED, PlayerStatus.IS_NOT_REGISTERED):
             await send("RM_IN_MATCH", ctx)
->>>>>>> b2fdf958
             return
         if len(args) == 1:
             if player.isTimeout:
@@ -281,26 +244,6 @@
             return
         if len(args) == 1:
             arg = args[0]
-<<<<<<< HEAD
-            memb = ctx.author
-            notify = memb.guild.get_role(cfg.discord_ids["notify_role"])
-            registered = memb.guild.get_role(cfg.discord_ids["registered_role"])
-            ov_notify = ctx.channel.overwrites_for(notify)
-            ov_registered = ctx.channel.overwrites_for(registered)
-            if arg == "freeze":
-                ov_notify.send_messages = False
-                ov_registered.send_messages = False
-                await ctx.channel.set_permissions(notify, overwrite=ov_notify)
-                await ctx.channel.set_permissions(registered, overwrite=ov_registered)
-                await send("BOT_FREEZED", ctx)
-                return
-            if arg == "unfreeze":
-                ov_notify.send_messages = True
-                ov_registered.send_messages = True
-                await ctx.channel.set_permissions(notify, overwrite=ov_notify)
-                await ctx.channel.set_permissions(registered, overwrite=ov_registered)
-                await send("BOT_UNFREEZED", ctx)
-=======
             if arg == "freeze":
                 await channelFreeze(True, ctx.channel.id)
                 await send("BOT_FROZEN", ctx)
@@ -308,7 +251,6 @@
             if arg == "unfreeze":
                 await channelFreeze(False, ctx.channel.id)
                 await send("BOT_UNFROZEN", ctx)
->>>>>>> b2fdf958
                 return
         await send("WRONG_USAGE", ctx, ctx.command.name)
 
