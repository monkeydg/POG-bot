--- conflicted
+++ resolved
@@ -1,5 +1,4 @@
-<<<<<<< HEAD
-# v2.0.1:
+# v2.1:
 Major feature implementations!
 - Added jaeger calendar integration, now suggested bases to choose from in the map pool will not include those booked in the jaeger calendar
 - Improved map selection process, showing only maps in map pool but allowing others to be chosen
@@ -11,8 +10,6 @@
   - Bot announces match start and end, and informs captains on steps during pre-match
 - Various code viewability enhancements, PEP8 formatting, and typo fixes
 
-# v.1.1.0:
-=======
 # v1.15:
 - Cap points are no longer counted in team netscore
 - Updated score sheet visual
@@ -29,7 +26,6 @@
 - Added squittal command
 
 # v1.13:
->>>>>>> 40359c5e
 - Added match score tracking (BETA)
 - Fixed bug with display of scores
 - Fixed bugs with calculation of score
